--- conflicted
+++ resolved
@@ -3263,15 +3263,8 @@
                     new_files_last1 = ast.literal_eval(args_list[1]) if isinstance(args_list[1], str) else {}
                     assert isinstance(new_files_last1, dict)
                     added_history = docs_to_message(new_files_last1)
-<<<<<<< HEAD
-                else:
-                    added_history = [(None, get_accordion_named(args_list[1],
-                                                                "Document Ingestion (maybe partial) Failure.  Click Undo to remove this message.",
-                                                                font_size=2))]
-=======
                 elif str(args_list[1]).strip():
                     added_history = [(None, get_accordion_named(args_list[1], "Document Ingestion (maybe partial) Failure.  Click Undo to remove this message.", font_size=2))]
->>>>>>> 168dc53f
 
                 compare_checkbox1 = args_list[2]
 
