--- conflicted
+++ resolved
@@ -6249,9 +6249,16 @@
     if server_port is not None:
         server_port = int(server_port)
 
-<<<<<<< HEAD
-    max_threads = max(40, 2 * kwargs['concurrency_count']) if isinstance(kwargs['concurrency_count'],
-                                                                                   int) else None
+
+    # NOTE: Dynamically added paths won't work unless relative to root and not public
+    allowed_paths = []
+    allowed_paths += [os.path.abspath(v) for k, v in kwargs['langchain_mode_paths'].items() if v]
+    allowed_paths += [os.path.abspath(x) for x in kwargs['extra_allowed_paths']]
+    blocked_paths = [os.path.abspath(x) for x in kwargs['blocked_paths']]
+
+    max_threads = max(128, 4 * kwargs['concurrency_count']) if isinstance(kwargs['concurrency_count'],
+                                                                                   int) else 128
+
     if kwargs['google_auth']:
         import uvicorn
         from gradio_utils.google_auth import get_app
@@ -6272,34 +6279,10 @@
                     ssl_certfile=kwargs['ssl_certfile'],
                     ssl_keyfile_password=kwargs['ssl_keyfile_password'],
                     max_threads=max_threads,
+                    allowed_paths=allowed_paths if allowed_paths else None,
+                    blocked_paths=blocked_paths if blocked_paths else None,
                     )
 
-=======
-    # NOTE: Dynamically added paths won't work unless relative to root and not public
-    allowed_paths = []
-    allowed_paths += [os.path.abspath(v) for k, v in kwargs['langchain_mode_paths'].items() if v]
-    allowed_paths += [os.path.abspath(x) for x in kwargs['extra_allowed_paths']]
-    blocked_paths = [os.path.abspath(x) for x in kwargs['blocked_paths']]
-
-    demo.launch(share=kwargs['share'],
-                server_name=kwargs['server_name'],
-                show_error=True,
-                server_port=server_port,
-                favicon_path=favicon_path,
-                prevent_thread_lock=True,
-                auth=auth,
-                auth_message=auth_message,
-                root_path=kwargs['root_path'],
-                ssl_keyfile=kwargs['ssl_keyfile'],
-                ssl_verify=kwargs['ssl_verify'],
-                ssl_certfile=kwargs['ssl_certfile'],
-                ssl_keyfile_password=kwargs['ssl_keyfile_password'],
-                max_threads=max(128, 4 * kwargs['concurrency_count']) if isinstance(kwargs['concurrency_count'],
-                                                                                    int) else 128,
-                allowed_paths=allowed_paths if allowed_paths else None,
-                blocked_paths=blocked_paths if blocked_paths else None,
-                )
->>>>>>> c50ea58e
     showed_server_name = 'localhost' if kwargs['server_name'] == "0.0.0.0" else kwargs['server_name']
     if kwargs['verbose'] or not (kwargs['base_model'] in ['gptj', 'gpt4all_llama']):
         print("Started Gradio Server and/or GUI: server_name: %s port: %s" % (showed_server_name,
