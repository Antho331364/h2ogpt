import ast
import asyncio
import copy
import functools
import glob
import gzip
import inspect
import json
import os
import pathlib
import pickle
import re
import shutil
import subprocess
import sys
import tempfile
import time
import traceback
import types
import typing
import urllib.error
import uuid
import zipfile
import tarfile
from collections import defaultdict
from datetime import datetime
from functools import reduce
from operator import concat
from random import randint
from urllib.parse import urlparse

import filelock
import tabulate

from joblib import delayed
from langchain.callbacks import streaming_stdout
from langchain.callbacks.base import Callbacks
from langchain.document_transformers import Html2TextTransformer, BeautifulSoupTransformer
from langchain.embeddings import HuggingFaceInstructEmbeddings
from langchain_community.llms.huggingface_pipeline import VALID_TASKS
from langchain.llms.utils import enforce_stop_tokens
from langchain.prompts.chat import ChatPromptValue
from langchain.schema import LLMResult, Generation, PromptValue
from langchain.schema.output import GenerationChunk
from langchain_core.messages import BaseMessage
from langchain_core.outputs import ChatResult
from langchain_experimental.tools import PythonREPLTool
from langchain.tools.json.tool import JsonSpec
from langchain_google_genai import ChatGoogleGenerativeAI
from langchain_mistralai import ChatMistralAI
from langchain_groq import ChatGroq
from pydantic.v1 import root_validator
from tqdm import tqdm

from src.GoLoader import GoLoader
from src.db_utils import length_db1, set_dbid, set_userid, get_dbid, get_userid_direct, get_username_direct, \
    set_userid_direct
from src.image_utils import fix_image_file, get_image_types, get_image_file
from src.output_parser import H2OPythonMRKLOutputParser
from src.pandas_agent_langchain import create_csv_agent, create_pandas_dataframe_agent
from utils import wrapped_partial, EThread, import_matplotlib, sanitize_filename, makedirs, get_url, flatten_list, \
    get_device, ProgressParallel, remove, hash_file, clear_torch_cache, NullContext, get_hf_server, FakeTokenizer, \
    have_libreoffice, have_arxiv, have_playwright, have_selenium, have_tesseract, have_doctr, have_pymupdf, set_openai, \
    get_list_or_str, have_pillow, only_selenium, only_playwright, only_unstructured_urls, get_short_name, \
    get_accordion, have_jq, get_doc, get_source, have_chromamigdb, get_token_count, reverse_ucurve_list, get_size, \
    get_test_name_core, download_simple, have_fiftyone, have_librosa, return_good_url, n_gpus_global, \
    get_accordion_named, hyde_titles, have_cv2, FullSet, create_relative_symlink, split_list, get_gradio_tmp, \
    merge_dict
from enums import DocumentSubset, no_lora_str, model_token_mapping, source_prefix, source_postfix, non_query_commands, \
    LangChainAction, LangChainMode, DocumentChoice, LangChainTypes, font_size, head_acc, super_source_prefix, \
    super_source_postfix, langchain_modes_intrinsic, get_langchain_prompts, LangChainAgent, docs_joiner_default, \
    docs_ordering_types_default, langchain_modes_non_db, does_support_functiontools, doc_json_mode_system_prompt, \
    auto_choices, max_docs_public, max_chunks_per_doc_public, max_docs_public_api, max_chunks_per_doc_public_api, \
    user_prompt_for_fake_system_prompt, does_support_json_mode, claude3imagetag, gpt4imagetag, geminiimagetag, \
    geminiimage_num_max, claude3image_num_max, gpt4image_num_max
from evaluate_params import gen_hyper, gen_hyper0
from gen import SEED, get_limited_prompt, get_docs_tokens, get_relaxed_max_new_tokens, get_model_retry, gradio_to_llm, \
    get_client_from_inference_server
from prompter import non_hf_types, PromptType, Prompter, get_vllm_extra_dict, system_docqa, system_summary, \
    is_vision_model, is_gradio_vision_model
from src.serpapi import H2OSerpAPIWrapper
from utils_langchain import StreamingGradioCallbackHandler, _chunk_sources, _add_meta, add_parser, fix_json_meta, \
    load_general_summarization_chain, H2OHuggingFaceHubEmbeddings

import_matplotlib()

import numpy as np
import pandas as pd
import requests
from langchain.chains.qa_with_sources import load_qa_with_sources_chain
# , GCSDirectoryLoader, GCSFileLoader
# , OutlookMessageLoader # GPL3
# ImageCaptionLoader, # use our own wrapper
#  ReadTheDocsLoader,  # no special file, some path, so have to give as special option
from langchain.document_loaders import PyPDFLoader, TextLoader, CSVLoader, PythonLoader, TomlLoader, \
    UnstructuredURLLoader, UnstructuredHTMLLoader, UnstructuredWordDocumentLoader, UnstructuredMarkdownLoader, \
    EverNoteLoader, UnstructuredEmailLoader, UnstructuredODTLoader, UnstructuredPowerPointLoader, \
    UnstructuredEPubLoader, UnstructuredImageLoader, UnstructuredRTFLoader, ArxivLoader, UnstructuredPDFLoader, \
    UnstructuredExcelLoader, JSONLoader, AsyncHtmlLoader, AsyncChromiumLoader
from langchain.text_splitter import Language, RecursiveCharacterTextSplitter, TextSplitter
from langchain.chains.question_answering import load_qa_chain
from langchain.docstore.document import Document
from langchain.prompts import PromptTemplate
from langchain.llms import HuggingFaceTextGenInference, HuggingFacePipeline
from langchain.vectorstores import Chroma
from chromamig import ChromaMig


def get_context_cast():
    # chroma not autocasting right internally
    # return torch.autocast('cuda') if torch.cuda.is_available() else NullContext()
    return NullContext()


def get_db(sources, use_openai_embedding=False, db_type='faiss',
           persist_directory=None, load_db_if_exists=True,
           langchain_mode='notset',
           langchain_mode_paths={},
           langchain_mode_types={},
           collection_name=None,
           hf_embedding_model=None,
           migrate_embedding_model=False,
           auto_migrate_db=False,
           n_jobs=-1,
           verbose=False):
    if not sources:
        return None
    user_path = langchain_mode_paths.get(langchain_mode)
    if persist_directory is None:
        langchain_type = langchain_mode_types.get(langchain_mode, LangChainTypes.EITHER.value)
        persist_directory, langchain_type = get_persist_directory(langchain_mode, langchain_type=langchain_type)
        langchain_mode_types[langchain_mode] = langchain_type
    assert hf_embedding_model is not None

    # get freshly-determined embedding model
    embedding = get_embedding(use_openai_embedding, hf_embedding_model=hf_embedding_model)
    assert collection_name is not None or langchain_mode != 'notset'
    if collection_name is None:
        collection_name = langchain_mode.replace(' ', '_')

    # Create vector database
    if db_type == 'faiss':
        from langchain.vectorstores import FAISS
        db = FAISS.from_documents(sources, embedding)
    elif db_type == 'weaviate':
        import weaviate
        from weaviate.embedded import EmbeddedOptions
        from langchain.vectorstores import Weaviate

        if os.getenv('WEAVIATE_URL', None):
            client = _create_local_weaviate_client()
        else:
            client = weaviate.Client(
                embedded_options=EmbeddedOptions(persistence_data_path=persist_directory)
            )
        index_name = collection_name.capitalize()
        db = Weaviate.from_documents(documents=sources, embedding=embedding, client=client, by_text=False,
                                     index_name=index_name)
    elif db_type == 'qdrant':
        from langchain.vectorstores import Qdrant

        qdrant_options = _get_qdrant_options()

        if qdrant_options is not None:
            db = Qdrant.from_documents(documents=sources, embedding=embedding, collection_name=collection_name, **qdrant_options)
        else:
            db = Qdrant.from_documents(documents=sources, embedding=embedding, collection_name=collection_name, location=":memory:")

    elif db_type in ['chroma', 'chroma_old']:
        assert persist_directory is not None
        # use_base already handled when making persist_directory, unless was passed into get_db()
        makedirs(persist_directory, exist_ok=True)

        # see if already actually have persistent db, and deal with possible changes in embedding
        db, use_openai_embedding, hf_embedding_model = \
            get_existing_db(None, persist_directory, load_db_if_exists, db_type,
                            use_openai_embedding,
                            langchain_mode, langchain_mode_paths, langchain_mode_types,
                            hf_embedding_model, migrate_embedding_model, auto_migrate_db,
                            verbose=False,
                            n_jobs=n_jobs)
        if db is None:
            import logging
            logging.getLogger("chromadb").setLevel(logging.ERROR)
            if db_type == 'chroma':
                from chromadb.config import Settings
                settings_extra_kwargs = dict(is_persistent=True)
            else:
                from chromamigdb.config import Settings
                settings_extra_kwargs = dict(chroma_db_impl="duckdb+parquet")
            client_settings = Settings(anonymized_telemetry=False,
                                       persist_directory=persist_directory,
                                       **settings_extra_kwargs)
            if n_jobs in [None, -1]:
                n_jobs = int(os.getenv('OMP_NUM_THREADS', str(os.cpu_count() // 2)))
                num_threads = max(1, min(n_jobs, 8))
            else:
                num_threads = max(1, n_jobs)
            collection_metadata = {"hnsw:num_threads": num_threads}
            from_kwargs = dict(embedding=embedding,
                               persist_directory=persist_directory,
                               collection_name=collection_name,
                               client_settings=client_settings,
                               collection_metadata=collection_metadata)
            if db_type == 'chroma':
                import chromadb
                api = chromadb.PersistentClient(path=persist_directory)
                from_kwargs.update(dict(client=api))
                if hasattr(api, 'max_batch_size'):
                    max_batch_size = api.max_batch_size
                elif hasattr(api, '_producer') and hasattr(api._producer, 'max_batch_size'):
                    max_batch_size = api._producer.max_batch_size
                else:
                    max_batch_size = int(os.getenv('CHROMA_MAX_BATCH_SIZE', '100'))
                sources_batches = split_list(sources, max_batch_size)
                for sources_batch in sources_batches:
                    db = Chroma.from_documents(documents=sources_batch, **from_kwargs)
                    db.persist()
            else:
                db = ChromaMig.from_documents(documents=sources, **from_kwargs)
            clear_embedding(db)
            save_embed(db, use_openai_embedding, hf_embedding_model)
        else:
            # then just add
            # doesn't check or change embedding, just saves it in case not saved yet, after persisting
            db, num_new_sources, new_sources_metadata = add_to_db(db, sources, db_type=db_type,
                                                                  use_openai_embedding=use_openai_embedding,
                                                                  hf_embedding_model=hf_embedding_model,
                                                                  verbose=verbose)
    else:
        raise RuntimeError("No such db_type=%s" % db_type)

    # once here, db is not changing and embedding choices in calling functions does not matter
    return db


def _get_unique_sources_in_weaviate(db):
    batch_size = 100
    id_source_list = []
    result = db._client.data_object.get(class_name=db._index_name, limit=batch_size)

    while result['objects']:
        id_source_list += [(obj['id'], obj['properties']['source']) for obj in result['objects']]
        last_id = id_source_list[-1][0]
        result = db._client.data_object.get(class_name=db._index_name, limit=batch_size, after=last_id)

    unique_sources = {source for _, source in id_source_list}
    return unique_sources


def del_from_db(db, sources, db_type=None):
    if hasattr(db, '_persist_directory'):
        print("Existing db, using %s" % db._persist_directory, flush=True)
        # chroma only
        lock_file = get_db_lock_file(db)
        context = filelock.FileLock
    else:
        lock_file = None
        context = NullContext
    if db_type in ['chroma', 'chroma_old'] and db is not None:
        with context(lock_file):
            # sources should be list of x.metadata['source'] from document metadatas
            if isinstance(sources, str):
                sources = [sources]
            else:
                assert isinstance(sources, (list, tuple, types.GeneratorType))
            api = db._client
            client_collection = api.get_collection(name=db._collection.name,
                                                   embedding_function=db._collection._embedding_function)
            if hasattr(api, 'max_batch_size'):
                max_batch_size = api.max_batch_size
            elif hasattr(client_collection, '_producer') and hasattr(client_collection._producer, 'max_batch_size'):
                max_batch_size = client_collection._producer.max_batch_size
            else:
                max_batch_size = int(os.getenv('CHROMA_MAX_BATCH_SIZE', '100'))
            metadatas = list(set(sources))
            sources_batches = split_list(metadatas, max_batch_size)
            for sources_batch in sources_batches:
                for source in sources_batch:
                    meta = dict(source=source)
                    try:
                        client_collection.delete(where=meta)
                    except KeyError:
                        pass


def add_to_db(db, sources, db_type='faiss',
              avoid_dup_by_file=False,
              avoid_dup_by_content=True,
              use_openai_embedding=False,
              hf_embedding_model=None,
              verbose=False):
    assert hf_embedding_model is not None
    num_new_sources = len(sources)
    if not sources:
        return db, num_new_sources, []

    # don't do too large a batch so uses reasonable amount of memory
    max_max_batch_size = int(os.getenv('CHROMA_MAX_BATCH_SIZE', '4096'))

    if db_type == 'faiss':
        sources_batches = split_list(sources, max_max_batch_size)
        for sources_batch in sources_batches:
            db.add_documents(documents=sources_batch)
    elif db_type == 'weaviate':
        # FIXME: only control by file name, not hash yet
        if avoid_dup_by_file or avoid_dup_by_content:
            unique_sources = _get_unique_sources_in_weaviate(db)
            sources = [x for x in sources if x.metadata['source'] not in unique_sources]
        num_new_sources = len(sources)
        if num_new_sources == 0:
            return db, num_new_sources, []
        sources_batches = split_list(sources, max_max_batch_size)
        for sources_batch in sources_batches:
            db.add_documents(documents=sources_batch)
    elif db_type == 'qdrant':
        if avoid_dup_by_file or avoid_dup_by_content:
            unique_sources = _get_unique_sources_in_qdrant(db)
            sources = [x for x in sources if x.metadata['source'] not in unique_sources]
        num_new_sources = len(sources)
        if num_new_sources == 0:
            return db, num_new_sources, []
        sources_batches = split_list(sources, max_max_batch_size)
        for sources_batch in sources_batches:
            db.add_documents(documents=sources_batch)
    elif db_type in ['chroma', 'chroma_old']:
        collection = get_documents(db)
        # files we already have:
        metadata_files = set([x['source'] for x in collection['metadatas']])
        if avoid_dup_by_file:
            # Too weak in case file changed content, assume parent shouldn't pass true for this for now
            raise RuntimeError("Not desired code path")
        if avoid_dup_by_content:
            # look at hash, instead of page_content
            # migration: If no hash previously, avoid updating,
            #  since don't know if need to update and may be expensive to redo all unhashed files
            metadata_hash_ids = set(
                [x['hashid'] for x in collection['metadatas'] if 'hashid' in x and x['hashid'] not in ["None", None]])
            # avoid sources with same hash
            sources = [x for x in sources if x.metadata.get('hashid') not in metadata_hash_ids]
            num_nohash = len([x for x in sources if not x.metadata.get('hashid')])
            print("Found %s new sources (%d have no hash in original source,"
                  " so have to reprocess for migration to sources with hash)" % (len(sources), num_nohash), flush=True)
            # get new file names that match existing file names.  delete existing files we are overridding
            dup_metadata_files = set([x.metadata['source'] for x in sources if x.metadata['source'] in metadata_files])
            print("Removing %s duplicate files from db because ingesting those as new documents" % len(
                dup_metadata_files), flush=True)
            client_collection = db._client.get_collection(name=db._collection.name,
                                                          embedding_function=db._collection._embedding_function)
            for dup_file in dup_metadata_files:
                dup_file_meta = dict(source=dup_file)
                try:
                    client_collection.delete(where=dup_file_meta)
                except KeyError:
                    pass
        num_new_sources = len(sources)
        if num_new_sources == 0:
            return db, num_new_sources, []
        if hasattr(db, '_persist_directory'):
            print("Existing db, adding to %s" % db._persist_directory, flush=True)
            # chroma only
            lock_file = get_db_lock_file(db)
            context = filelock.FileLock
        else:
            lock_file = None
            context = NullContext
        with context(lock_file):
            # this is place where add to db, but others maybe accessing db, so lock access.
            # else see RuntimeError: Index seems to be corrupted or unsupported
            import chromadb
            api = chromadb.PersistentClient(path=db._persist_directory)
            if hasattr(api, 'max_batch_size'):
                max_batch_size = api.max_batch_size
            elif hasattr(api, '_producer') and hasattr(api._producer, 'max_batch_size'):
                max_batch_size = api._producer.max_batch_size
            else:
                # be conservative if not set
                max_batch_size = int(os.getenv('CHROMA_MAX_BATCH_SIZE', '100'))
            max_batch_size = min(max_batch_size, max_max_batch_size)
            if verbose:
                print("max_batch_size=%s" % max_batch_size, flush=True)
            sources_batches = split_list(sources, max_batch_size)
            for sources_batch in sources_batches:
                db.add_documents(documents=sources_batch)
                db.persist()
            clear_embedding(db)
            # save here is for migration, in case old db directory without embedding saved
            save_embed(db, use_openai_embedding, hf_embedding_model)
    else:
        raise RuntimeError("No such db_type=%s" % db_type)

    new_sources_metadata = [x.metadata for x in sources]

    return db, num_new_sources, new_sources_metadata


def create_or_update_db(db_type, persist_directory, collection_name,
                        user_path, langchain_type,
                        sources, use_openai_embedding, add_if_exists, verbose,
                        hf_embedding_model, migrate_embedding_model, auto_migrate_db,
                        n_jobs=-1):
    if not os.path.isdir(persist_directory) or not add_if_exists:
        if os.path.isdir(persist_directory):
            if verbose:
                print("Removing %s" % persist_directory, flush=True)
            remove(persist_directory)
        if verbose:
            print("Generating db", flush=True)
    if db_type == 'weaviate':
        import weaviate
        from weaviate.embedded import EmbeddedOptions

        if os.getenv('WEAVIATE_URL', None):
            client = _create_local_weaviate_client()
        else:
            client = weaviate.Client(
                embedded_options=EmbeddedOptions(persistence_data_path=persist_directory)
            )

        index_name = collection_name.replace(' ', '_').capitalize()
        if client.schema.exists(index_name) and not add_if_exists:
            client.schema.delete_class(index_name)
            if verbose:
                print("Removing %s" % index_name, flush=True)
    if db_type == 'qdrant':
        from qdrant_client import QdrantClient

        qdrant_options = _get_qdrant_options()

        if qdrant_options is not None:
            client = QdrantClient(**qdrant_options)
        else:
            client = QdrantClient(location=":memory:")

        if client.collection_exists(collection_name):
            client.delete_collection(collection_name)
        if verbose:
                print("Removing %s" % collection_name, flush=True)
    elif db_type in ['chroma', 'chroma_old']:
        pass

    if not add_if_exists:
        if verbose:
            print("Generating db", flush=True)
    else:
        if verbose:
            print("Loading and updating db", flush=True)

    db = get_db(sources,
                use_openai_embedding=use_openai_embedding,
                db_type=db_type,
                persist_directory=persist_directory,
                langchain_mode=collection_name,
                langchain_mode_paths={collection_name: user_path},
                langchain_mode_types={collection_name: langchain_type},
                hf_embedding_model=hf_embedding_model,
                migrate_embedding_model=migrate_embedding_model,
                auto_migrate_db=auto_migrate_db,
                n_jobs=n_jobs,
                verbose=verbose,
                )

    return db


from langchain.embeddings import FakeEmbeddings


class H2OFakeEmbeddings(FakeEmbeddings):
    """Fake embedding model, but constant instead of random"""

    size: int
    """The size of the embedding vector."""

    def _get_embedding(self) -> typing.List[float]:
        return [1] * self.size

    def embed_documents(self, texts: typing.List[str]) -> typing.List[typing.List[float]]:
        return [self._get_embedding() for _ in texts]

    def embed_query(self, text: str) -> typing.List[float]:
        return self._get_embedding()


def get_embedding(use_openai_embedding, hf_embedding_model=None, preload=False, gpu_id=0):
    assert hf_embedding_model is not None
    # Get embedding model
    if use_openai_embedding:
        assert os.getenv("OPENAI_API_KEY") is not None, "Set ENV OPENAI_API_KEY"
        from langchain.embeddings import OpenAIEmbeddings
        embedding = OpenAIEmbeddings(disallowed_special=())
    elif hf_embedding_model == 'fake':
        embedding = H2OFakeEmbeddings(size=1)
    else:
        if isinstance(hf_embedding_model, str):
            pass
        elif isinstance(hf_embedding_model, dict):
            # embedding itself preloaded globally
            return hf_embedding_model['model']
        else:
            # object
            return hf_embedding_model

        if hf_embedding_model.startswith('tei:'):
            from langchain_community.embeddings import HuggingFaceHubEmbeddings
            name = 'tei:'.join(hf_embedding_model.split('tei:')[1:])
            embedding = H2OHuggingFaceHubEmbeddings(model=name,
                                                    huggingfacehub_api_token=os.environ.get("HUGGINGFACEHUB_API_TOKEN"),
                                                    model_kwargs={"truncate": True})
        else:
            # to ensure can fork without deadlock
            from langchain.embeddings import HuggingFaceEmbeddings

            if isinstance(gpu_id, int) or gpu_id == 'auto':
                device, torch_dtype, context_class = get_device_dtype()
                model_kwargs = dict(device=device)
            else:
                # use gpu_id as device name
                model_kwargs = dict(device=gpu_id)
            if 'instructor' in hf_embedding_model:
                encode_kwargs = {'normalize_embeddings': True}
                embedding = HuggingFaceInstructEmbeddings(model_name=hf_embedding_model,
                                                          model_kwargs=model_kwargs,
                                                          encode_kwargs=encode_kwargs)
                embedding.client.eval()
            else:
                embedding = HuggingFaceEmbeddings(model_name=hf_embedding_model, model_kwargs=model_kwargs)
                embedding.client.eval()
            if gpu_id == 'auto':
                gpu_id = 0
            if preload and \
                    isinstance(gpu_id, int) and \
                    gpu_id >= 0 and \
                    hasattr(embedding.client, 'to') and \
                    get_device() == 'cuda':
                embedding.client = embedding.client.to('cuda:%d' % gpu_id)
            embedding.client.preload = preload
    return embedding


def get_answer_from_sources(chain, sources, question):
    return chain(
        {
            "input_documents": sources,
            "question": question,
        },
        return_only_outputs=True,
    )["output_text"]


"""Wrapper around Huggingface text generation inference API."""
from functools import partial
from typing import Any, Dict, List, Optional, Iterable

from pydantic import Field

from langchain.callbacks.manager import CallbackManagerForLLMRun, AsyncCallbackManagerForLLMRun
from langchain.llms.base import LLM


class H2Oagenerate:
    async def _agenerate(
            self,
            prompts: List[str],
            stop: Optional[List[str]] = None,
            run_manager: Optional[AsyncCallbackManagerForLLMRun] = None,
            **kwargs: Any,
    ) -> LLMResult:
        """Run the LLM on the given prompt and input."""
        if self.verbose:
            print("_agenerate H2O", flush=True)
        generations = []
        new_arg_supported = inspect.signature(self._acall).parameters.get("run_manager")
        self.count_input_tokens += sum([self.get_num_tokens(prompt) for prompt in prompts])
        self.prompts.extend(prompts)
        tasks = [
            asyncio.ensure_future(self._agenerate_one(prompt, stop=stop, run_manager=run_manager,
                                                      new_arg_supported=new_arg_supported, **kwargs))
            for prompt in prompts
        ]
        texts = await asyncio.gather(*tasks)
        self.count_output_tokens += sum([self.get_num_tokens(text) for text in texts])
        [generations.append([Generation(text=text)]) for text in texts]
        if self.verbose:
            print("done _agenerate H2O", flush=True)
        return LLMResult(generations=generations)

    async def _agenerate_one(
            self,
            prompt: str,
            stop: Optional[List[str]] = None,
            run_manager: Optional[AsyncCallbackManagerForLLMRun] = None,
            new_arg_supported=None,
            **kwargs: Any,
    ) -> str:
        async_sem = NullContext() if self.async_sem is None else self.async_sem
        async with async_sem:  # semaphore limits num of simultaneous downloads
            return await self._acall(prompt, stop=stop, run_manager=run_manager, **kwargs) \
                if new_arg_supported else \
                await self._acall(prompt, stop=stop, **kwargs)


class GradioInference(H2Oagenerate, LLM):
    """
    Gradio generation inference API.
    """
    inference_server_url: str = ""

    temperature: float = 0.8
    top_p: Optional[float] = 0.95
    top_k: Optional[int] = None
    penalty_alpha: Optional[float] = 0.0
    num_beams: Optional[int] = 1
    max_new_tokens: int = 512
    max_new_tokens0: int = 512
    min_new_tokens: int = 1
    early_stopping: bool = False
    max_time: int = 180
    repetition_penalty: Optional[float] = None
    num_return_sequences: Optional[int] = 1
    do_sample: bool = False
    seed: int = 0
    chat_client: bool = False

    return_full_text: bool = False
    stream_output: bool = False
    sanitize_bot_response: bool = False

    prompter: Any = None
    context: Any = ''
    iinput: Any = ''
    client: Any = None
    tokenizer: Any = None

    chat_conversation: Any = []
    add_chat_history_to_context: bool = True

    system_prompt: Any = None
    visible_models: Any = None
    h2ogpt_key: Any = None

    image_file: Any = None
    image_control: Any = None

    async_sem: Any = None
    count_input_tokens: Any = 0
    prompts: Any = []
    count_output_tokens: Any = 0

    min_max_new_tokens: Any = 512
    max_input_tokens: Any = -1
    max_total_input_tokens: Any = -1

    @root_validator()
    def validate_environment(cls, values: Dict) -> Dict:
        """Validate that python package exists in environment."""

        try:
            if values['client'] is None:
                from gradio_utils.grclient import GradioClient
                values["client"] = GradioClient(
                    values["inference_server_url"]
                ).setup()
        except ImportError:
            raise ImportError(
                "Could not import gradio_client python package. "
                "Please install it with `pip install gradio_client`."
            )
        return values

    @property
    def _llm_type(self) -> str:
        """Return type of llm."""
        return "gradio_inference"

    def setup_call(self, prompt):
        # NOTE: prompt here has no prompt_type (e.g. human: bot:) prompt injection,
        # so server should get prompt_type or '', not plain
        # This is good, so gradio server can also handle stopping.py conditions
        # this is different than TGI server that uses prompter to inject prompt_type prompting
        stream_output = self.stream_output
        client_langchain_mode = 'Disabled'
        client_add_chat_history_to_context = self.add_chat_history_to_context
        client_add_search_to_context = False
        client_chat_conversation = self.chat_conversation
        client_langchain_action = LangChainAction.QUERY.value
        client_langchain_agents = []
        top_k_docs = 1
        chunk = True
        chunk_size = 512
        client_kwargs = dict(instruction=prompt if self.chat_client else '',  # only for chat=True
                             iinput=self.iinput if self.chat_client else '',  # only for chat=True
                             # context shouldn't include conversation!
                             context=self.context,
                             # streaming output is supported, loops over and outputs each generation in streaming mode
                             # but leave stream_output=False for simple input/output mode
                             stream_output=stream_output,
                             prompt_type=self.prompter.prompt_type,
                             prompt_dict='',

                             temperature=self.temperature,
                             top_p=self.top_p,
                             top_k=self.top_k,
                             penalty_alpha=self.penalty_alpha,
                             num_beams=self.num_beams,
                             max_new_tokens=self.max_new_tokens,
                             min_new_tokens=self.min_new_tokens,
                             early_stopping=self.early_stopping,
                             max_time=self.max_time,
                             repetition_penalty=self.repetition_penalty,
                             num_return_sequences=self.num_return_sequences,
                             do_sample=self.do_sample,
                             seed=self.seed,
                             chat=self.chat_client,

                             instruction_nochat=prompt if not self.chat_client else '',
                             iinput_nochat=self.iinput if not self.chat_client else '',
                             langchain_mode=client_langchain_mode,
                             add_chat_history_to_context=client_add_chat_history_to_context,
                             langchain_action=client_langchain_action,
                             langchain_agents=client_langchain_agents,
                             top_k_docs=top_k_docs,
                             chunk=chunk,
                             chunk_size=chunk_size,
                             document_subset=DocumentSubset.Relevant.name,
                             document_choice=[DocumentChoice.ALL.value],
                             document_source_substrings=[],
                             document_source_substrings_op='and',
                             document_content_substrings=[],
                             document_content_substrings_op='and',
                             pre_prompt_query=None,
                             prompt_query=None,
                             pre_prompt_summary=None,
                             prompt_summary=None,
                             hyde_llm_prompt=None,
                             system_prompt=self.system_prompt,
                             image_audio_loaders=None,  # don't need to further do doc specific things
                             pdf_loaders=None,  # don't need to further do doc specific things
                             url_loaders=None,  # don't need to further do doc specific things
                             jq_schema=None,  # don't need to further do doc specific things
                             extract_frames=10,
                             llava_prompt=None,
                             visible_models=self.visible_models,
                             h2ogpt_key=self.h2ogpt_key,
                             add_search_to_context=client_add_search_to_context,
                             chat_conversation=client_chat_conversation,
                             text_context_list=None,
                             docs_ordering_type=None,
                             min_max_new_tokens=self.min_max_new_tokens,
                             max_input_tokens=self.max_input_tokens,
                             max_total_input_tokens=self.max_total_input_tokens,
                             docs_token_handling=None,
                             docs_joiner=None,
                             hyde_level=None,
                             hyde_template=None,
                             hyde_show_only_final=None,
                             doc_json_mode=None,
                             metadata_in_context=None,

                             image_file=self.image_file,
                             image_control=self.image_control,
                             )
        api_name = '/submit_nochat_api'  # NOTE: like submit_nochat but stable API for string dict passing
        self.count_input_tokens += self.get_num_tokens(prompt)
        self.prompts.append(prompt)

        return client_kwargs, api_name

    def _call(
            self,
            prompt: str,
            stop: Optional[List[str]] = None,
            run_manager: Optional[CallbackManagerForLLMRun] = None,
            **kwargs: Any,
    ) -> str:
        if self.verbose:
            print("_call", flush=True)

        client_kwargs, api_name = self.setup_call(prompt)
        max_new_tokens = get_relaxed_max_new_tokens(prompt, tokenizer=self.tokenizer,
                                                    max_new_tokens=self.max_new_tokens,
                                                    max_new_tokens0=self.max_new_tokens0)
        client_kwargs.update(dict(max_new_tokens=max_new_tokens))

        # new client for each call
        client = self.client.clone()
        from gradio_utils.grclient import check_job

        if not self.stream_output:
            res = client.predict(str(dict(client_kwargs)), api_name=api_name)
            res_dict = ast.literal_eval(res)
            text = res_dict['response']
            ret = self.prompter.get_response(prompt + text, prompt=prompt,
                                             sanitize_bot_response=self.sanitize_bot_response)
            self.count_output_tokens += self.get_num_tokens(ret)
            if self.verbose:
                print("end _call", flush=True)
            return ret
        else:
            text_callback = None
            if run_manager:
                text_callback = partial(
                    run_manager.on_llm_new_token, verbose=self.verbose
                )

            job = client.submit(str(dict(client_kwargs)), api_name=api_name)
            text0 = ''
            t_start = time.time()
            while not job.done():
                if job.communicator.job.latest_status.code.name == 'FINISHED':
                    break
                e = check_job(job, timeout=0, raise_exception=False)
                if e is not None:
                    break
                if self.max_time is not None and time.time() - t_start > self.max_time:
                    if self.verbose:
                        print("Exceeded max_time=%s" % self.max_time, flush=True)
                    break
                outputs_list = job.outputs().copy()
                if outputs_list:
                    res = outputs_list[-1]
                    res_dict = ast.literal_eval(res)
                    text = res_dict['response']
                    text = self.prompter.get_response(prompt + text, prompt=prompt,
                                                      sanitize_bot_response=self.sanitize_bot_response)
                    # FIXME: derive chunk from full for now
                    text_chunk = text[len(text0):]
                    if not text_chunk:
                        # just need some sleep for threads to switch
                        time.sleep(0.001)
                        continue
                    # save old
                    text0 = text

                    if text_callback:
                        text_callback(text_chunk)

                time.sleep(0.01)

            # ensure get last output to avoid race
            res_all = job.outputs().copy()
            success = job.communicator.job.latest_status.success
            timeout = 0.1 if success else 10
            if len(res_all) > 0:
                # don't raise unless nochat API for now
                # set below to True for now, not self.chat_client, since not handling exception otherwise
                # in some return of strex
                check_job(job, timeout=timeout, raise_exception=True)

                res = res_all[-1]
                res_dict = ast.literal_eval(res)
                text = res_dict['response']
                # FIXME: derive chunk from full for now
            else:
                # if got no answer at all, probably something bad, always raise exception
                # UI will still put exception in Chat History under chat exceptions
                check_job(job, timeout=timeout, raise_exception=True)
                # go with old if failure
                text = text0
            text_chunk = text[len(text0):]
            if text_callback:
                text_callback(text_chunk)
            ret = self.prompter.get_response(prompt + text, prompt=prompt,
                                             sanitize_bot_response=self.sanitize_bot_response)
            self.count_output_tokens += self.get_num_tokens(ret)
            if self.verbose:
                print("end _call", flush=True)
            return ret

    # copy-paste of streaming part of _call() with asyncio.sleep instead
    async def _acall(
            self,
            prompt: str,
            stop: Optional[List[str]] = None,
            run_manager: Optional[AsyncCallbackManagerForLLMRun] = None,
            **kwargs: Any,
    ) -> str:
        if self.verbose:
            print("_acall", flush=True)

        client_kwargs, api_name = self.setup_call(prompt)

        text_callback = None
        if run_manager:
            text_callback = partial(
                run_manager.on_llm_new_token, verbose=self.verbose
            )
        # new client for each acall
        client = self.client.clone()
        from gradio_utils.grclient import check_job

        t_start = time.time()
        job = client.submit(str(dict(client_kwargs)), api_name=api_name)
        text0 = ''
        while not job.done():
            if job.communicator.job.latest_status.code.name == 'FINISHED':
                break
            e = job.future._exception
            if e is not None:
                break
            outputs_list = job.outputs().copy()
            if outputs_list:
                res = outputs_list[-1]
                res_dict = ast.literal_eval(res)
                text = res_dict['response']
                text = self.prompter.get_response(prompt + text, prompt=prompt,
                                                  sanitize_bot_response=self.sanitize_bot_response)
                # FIXME: derive chunk from full for now
                text_chunk = text[len(text0):]
                if not text_chunk:
                    # just need some sleep for threads to switch
                    await asyncio.sleep(0.001)
                    continue
                # save old
                text0 = text

                if text_callback:
                    await text_callback(text_chunk)

            if self.max_time is not None and time.time() - t_start > self.max_time:
                if self.verbose:
                    print("Exceeded max_time=%s" % self.max_time, flush=True)
                break

            await asyncio.sleep(0.01)

        # ensure get last output to avoid race
        res_all = job.outputs().copy()
        success = job.communicator.job.latest_status.success
        timeout = 0.1 if success else 10
        if len(res_all) > 0:
            res = res_all[-1]
            res_dict = ast.literal_eval(res)
            text = res_dict['response']
            # FIXME: derive chunk from full for now
            check_job(job, timeout=timeout, raise_exception=True)
        else:
            # go with old if failure
            text = text0
            check_job(job, timeout=timeout, raise_exception=True)

        text_chunk = text[len(text0):]
        if text_callback:
            await text_callback(text_chunk)
        ret = self.prompter.get_response(prompt + text, prompt=prompt,
                                         sanitize_bot_response=self.sanitize_bot_response)
        self.count_output_tokens += self.get_num_tokens(ret)
        if self.verbose:
            print("end _acall", flush=True)
        return ret

    def get_token_ids(self, text: str) -> List[int]:
        return self.tokenizer.encode(text)
        # avoid base method that is not aware of how to properly tokenize (uses GPT2)
        # return _get_token_ids_default_method(text)


class GradioLLaVaInference(GradioInference):
    """
    Gradio/LLaVa generation inference API.
    """
    image_file: Any = None

    @root_validator()
    def validate_environment(cls, values: Dict) -> Dict:
        """Validate that python package exists in environment."""

        try:
            if values['client'] is None:
                from gradio_utils.grclient import GradioClient
                values["client"] = GradioClient(
                    values["inference_server_url"], check_hash=False, serialize=True,
                )
        except ImportError:
            raise ImportError(
                "Could not import gradio_client python package. "
                "Please install it with `pip install gradio_client`."
            )
        return values

    @property
    def _llm_type(self) -> str:
        """Return type of llm."""
        return "gradio_llava_inference"

    def setup_call(self, prompt):

        stream_output = self.stream_output
        client_kwargs = dict(instruction=prompt,
                             stream_output=stream_output,
                             prompt_type=self.prompter.prompt_type,
                             prompt_dict='',

                             temperature=self.temperature,
                             top_p=self.top_p,
                             top_k=self.top_k,
                             penalty_alpha=self.penalty_alpha,
                             max_new_tokens=self.max_new_tokens,
                             min_new_tokens=self.min_new_tokens,
                             )
        # NOTE: Don't handle self.context
        if not self.add_chat_history_to_context:
            self.chat_conversation = []

        self.count_input_tokens += self.get_num_tokens(prompt)
        self.prompts.append(prompt)

        llava_kwargs = dict(file=self.image_file,
                            llava_model=self.inference_server_url,
                            # prompt=instruction,
                            prompt=prompt,  # prepared prompt with chat history etc.
                            chat_conversation=self.chat_conversation,
                            allow_prompt_auto=False,
                            image_model=self.visible_models,
                            temperature=client_kwargs['temperature'],
                            top_p=client_kwargs['top_p'],
                            max_new_tokens=client_kwargs['max_new_tokens'],
                            client=self.client,
                            max_time=self.max_time,
                            )
        max_new_tokens = get_relaxed_max_new_tokens(prompt, tokenizer=self.tokenizer,
                                                    max_new_tokens=self.max_new_tokens,
                                                    max_new_tokens0=self.max_new_tokens0)
        client_kwargs.update(dict(max_new_tokens=get_relaxed_max_new_tokens(max_new_tokens)))

        return client_kwargs, llava_kwargs

    def _call(
            self,
            prompt: str,
            stop: Optional[List[str]] = None,
            run_manager: Optional[CallbackManagerForLLMRun] = None,
            **kwargs: Any,
    ) -> str:
        if self.verbose:
            print("_call", flush=True)

        _, llava_kwargs = self.setup_call(prompt)

        if not self.stream_output:
            from src.vision.utils_vision import get_llava_response
            response, _ = get_llava_response(**llava_kwargs)
            self.count_output_tokens += self.get_num_tokens(response)
            if self.verbose:
                print("end _call", flush=True)
            return response
        else:
            text_callback = None
            if run_manager:
                text_callback = partial(
                    run_manager.on_llm_new_token, verbose=self.verbose
                )

            t_start = time.time()
            text0 = ''
            text = ''
            from src.vision.utils_vision import get_llava_stream
            for text in get_llava_stream(**llava_kwargs):

                # FIXME: derive chunk from full for now
                text_chunk = text[len(text0):]
                if not text_chunk:
                    # just need some sleep for threads to switch
                    time.sleep(0.001)
                    continue
                # save old
                text0 = text
                if text_callback:
                    text_callback(text_chunk)
                time.sleep(0.01)

                if self.max_time is not None and time.time() - t_start > self.max_time:
                    if self.verbose:
                        print("Exceeded max_time=%s" % self.max_time, flush=True)
                    break

            self.count_output_tokens += self.get_num_tokens(text)
            if self.verbose:
                print("end _call", flush=True)
            return text

    # copy-paste of streaming part of _call() with asyncio.sleep instead
    async def _acall(
            self,
            prompt: str,
            stop: Optional[List[str]] = None,
            run_manager: Optional[AsyncCallbackManagerForLLMRun] = None,
            **kwargs: Any,
    ) -> str:
        if self.verbose:
            print("_acall", flush=True)

        _, llava_kwargs = self.setup_call(prompt)

        text_callback = None
        if run_manager:
            text_callback = partial(
                run_manager.on_llm_new_token, verbose=self.verbose
            )

        t_start = time.time()
        text0 = ''
        text = ''
        from src.vision.utils_vision import get_llava_stream
        for text in get_llava_stream(**llava_kwargs):

            # FIXME: derive chunk from full for now
            text_chunk = text[len(text0):]
            if not text_chunk:
                # just need some sleep for threads to switch
                await asyncio.sleep(0.001)
                continue
            # save old
            text0 = text
            if text_callback:
                await text_callback(text_chunk)

            if self.max_time is not None and time.time() - t_start > self.max_time:
                if self.verbose:
                    print("Exceeded max_time=%s" % self.max_time, flush=True)
                break
            await asyncio.sleep(0.01)

        self.count_output_tokens += self.get_num_tokens(text)
        if self.verbose:
            print("end _acall", flush=True)
        return text


class H2OHuggingFaceTextGenInference(H2Oagenerate, HuggingFaceTextGenInference):
    max_new_tokens: int = 512
    do_sample: bool = False
    seed: int = 0
    top_p: Optional[float] = 0.99
    top_k: Optional[int] = None
    penalty_alpha: Optional[float] = 0.0
    typical_p: Optional[float] = 0.95
    temperature: float = 0.0
    repetition_penalty: Optional[float] = None
    return_full_text: bool = False
    stop_sequences: List[str] = Field(default_factory=list)
    seed: Optional[int] = None
    inference_server_url: str = ""
    timeout: int = 300
    headers: dict = None
    stream_output: bool = False
    sanitize_bot_response: bool = False
    prompter: Any = None
    context: Any = ''
    iinput: Any = ''
    tokenizer: Any = None
    async_sem: Any = None
    count_input_tokens: Any = 0
    prompts: Any = []
    count_output_tokens: Any = 0

    def _call(
            self,
            prompt: str,
            stop: Optional[List[str]] = None,
            run_manager: Optional[CallbackManagerForLLMRun] = None,
            **kwargs: Any,
    ) -> str:
        if stop is None:
            stop = self.stop_sequences.copy()
        else:
            stop += self.stop_sequences.copy()
        stop_tmp = stop.copy()
        stop = []
        [stop.append(x) for x in stop_tmp if x not in stop]

        # HF inference server needs control over input tokens
        assert self.tokenizer is not None
        from h2oai_pipeline import H2OTextGenerationPipeline
        prompt, num_prompt_tokens = H2OTextGenerationPipeline.limit_prompt(prompt, self.tokenizer)

        # NOTE: TGI server does not add prompting, so must do here
        data_point = dict(context=self.context, instruction=prompt, input=self.iinput)
        prompt = self.prompter.generate_prompt(data_point)
        self.count_input_tokens += self.get_num_tokens(prompt)
        self.prompts.append(prompt)

        gen_server_kwargs = dict(do_sample=self.do_sample,
                                 seed=self.seed,
                                 stop_sequences=stop,
                                 max_new_tokens=self.max_new_tokens,
                                 top_p=self.top_p,
                                 top_k=self.top_k,
                                 typical_p=self.typical_p,
                                 # penalty_alpha=self.penalty_alpha,
                                 temperature=self.temperature,
                                 repetition_penalty=self.repetition_penalty,
                                 return_full_text=self.return_full_text,
                                 )
        gen_server_kwargs.update(kwargs)

        # lower bound because client is re-used if multi-threading
        self.client.timeout = max(300, self.timeout)

        if not self.stream_output:
            res = self.client.generate(
                prompt,
                **gen_server_kwargs,
            )
            if self.return_full_text:
                gen_text = res.generated_text[len(prompt):]
            else:
                gen_text = res.generated_text
            # remove stop sequences from the end of the generated text
            for stop_seq in stop:
                if stop_seq in gen_text:
                    gen_text = gen_text[:gen_text.index(stop_seq)]
            text = prompt + gen_text
            text = self.prompter.get_response(text, prompt=prompt,
                                              sanitize_bot_response=self.sanitize_bot_response)
        else:
            text_callback = None
            if run_manager:
                text_callback = partial(
                    run_manager.on_llm_new_token, verbose=self.verbose
                )
            text = ""
            # Note: Streaming ignores return_full_text=True
            for response in self.client.generate_stream(prompt, **gen_server_kwargs):
                text_chunk = response.token.text
                text += text_chunk
                text = self.prompter.get_response(prompt + text, prompt=prompt,
                                                  sanitize_bot_response=self.sanitize_bot_response)
                # stream part
                is_stop = False
                for stop_seq in stop:
                    if stop_seq in text_chunk:
                        is_stop = True
                        break
                if is_stop:
                    break
                if not response.token.special:
                    if text_callback:
                        text_callback(text_chunk)
        self.count_output_tokens += self.get_num_tokens(text)
        return text

    async def _acall(
            self,
            prompt: str,
            stop: Optional[List[str]] = None,
            run_manager: Optional[AsyncCallbackManagerForLLMRun] = None,
            **kwargs: Any,
    ) -> str:
        if self.verbose:
            print("acall", flush=True)
        if stop is None:
            stop = self.stop_sequences.copy()
        else:
            stop += self.stop_sequences.copy()
        stop_tmp = stop.copy()
        stop = []
        [stop.append(x) for x in stop_tmp if x not in stop]

        # HF inference server needs control over input tokens
        assert self.tokenizer is not None
        from h2oai_pipeline import H2OTextGenerationPipeline
        prompt, num_prompt_tokens = H2OTextGenerationPipeline.limit_prompt(prompt, self.tokenizer)

        # NOTE: TGI server does not add prompting, so must do here
        data_point = dict(context=self.context, instruction=prompt, input=self.iinput)
        prompt = self.prompter.generate_prompt(data_point)

        gen_text = await super()._acall(prompt, stop=stop, run_manager=run_manager, **kwargs)

        # remove stop sequences from the end of the generated text
        for stop_seq in stop:
            if stop_seq in gen_text:
                gen_text = gen_text[:gen_text.index(stop_seq)]
        text = prompt + gen_text
        text = self.prompter.get_response(text, prompt=prompt,
                                          sanitize_bot_response=self.sanitize_bot_response)
        if self.verbose:
            print("acall done", flush=True)
        return text

    def get_token_ids(self, text: str) -> List[int]:
        return self.tokenizer.encode(text)
        # avoid base method that is not aware of how to properly tokenize (uses GPT2)
        # return _get_token_ids_default_method(text)


from langchain.chat_models import ChatOpenAI, AzureChatOpenAI
from langchain.chat_models import ChatAnthropic as ChatAnthropic2
from langchain_anthropic import ChatAnthropic as ChatAnthropic3
from langchain.llms import OpenAI, AzureOpenAI, Replicate


class H2OOpenAI(OpenAI):
    """
    New class to handle vLLM's use of OpenAI, no vllm_chat supported, so only need here
    Handles prompting that OpenAI doesn't need, stopping as well

    assume stop is used to keep out trailing text, and only generate new text,
    so don't use self.prompter.get_response as becomes too complex
    """
    stop_sequences: Any = None
    sanitize_bot_response: bool = False
    prompter: Any = None
    context: Any = ''
    iinput: Any = ''
    tokenizer: Any = None
    async_sem: Any = None
    count_input_tokens: Any = 0
    prompts: Any = []
    count_output_tokens: Any = 0
    max_new_tokens0: Any = None
    count_llm_calls: Any = 0

    def update_prompts_and_stops(self, prompts, stop, **kwargs):
        stop_tmp = self.stop_sequences if not stop else self.stop_sequences + stop
        stop = []
        [stop.append(x) for x in stop_tmp if x not in stop]

        # HF inference server needs control over input tokens
        assert self.tokenizer is not None
        from h2oai_pipeline import H2OTextGenerationPipeline
        for prompti, prompt in enumerate(prompts):
            prompt, num_prompt_tokens = H2OTextGenerationPipeline.limit_prompt(prompt, self.tokenizer)
            # NOTE: OpenAI/vLLM server does not add prompting, so must do here
            data_point = dict(context=self.context, instruction=prompt, input=self.iinput)
            prompt = self.prompter.generate_prompt(data_point)
            prompts[prompti] = prompt

        kwargs = self.update_kwargs(prompts, kwargs)
        return prompts, stop, kwargs

    def update_kwargs(self, prompts, kwargs):
        # update kwargs per llm use, for when llm re-used for multiple prompts like summarization/extraction
        # relax max_new_tokens if can
        if self.max_new_tokens0 is not None and \
                self.max_new_tokens0 > self.max_tokens and \
                len(prompts) == 1 and \
                'max_tokens' not in kwargs:
            kwargs.update(dict(max_tokens=self.max_tokens_for_prompt(prompts[0])))
        return kwargs

    def max_tokens_for_prompt(self, prompt: str) -> int:
        # like super() OpenAI version but added limit
        num_tokens = self.get_num_tokens(prompt)
        if self.max_new_tokens0 is not None:
            return max(128, min(self.max_new_tokens0, self.tokenizer.model_max_length - num_tokens))
        else:
            return max(128, self.max_context_size - num_tokens)

    def count_out_tokens(self, rets):
        try:
            self.count_output_tokens += sum(
                [self.get_num_tokens(z) for z in flatten_list([[x.text for x in y] for y in rets.generations])])
        except Exception as e:
            if os.getenv('HARD_ASSERTS'):
                raise
            print("Failed to get total output tokens\n%s\n" % traceback.format_exc())

    def collect_llm_results(self, rets):
        generations = [x.generations[0] for x in rets]

        def reducer(accumulator, element):
            for key, value in element.items():
                accumulator[key] = accumulator.get(key, 0) + value
            return accumulator

        collection = [x.llm_output['token_usage'] for x in rets]
        token_usage = reduce(reducer, collection, {})

        llm_output = {"token_usage": token_usage, "model_name": self.model_name}
        self.count_output_tokens += token_usage.get('completion_tokens', 0)
        return LLMResult(generations=generations, llm_output=llm_output)

    def _generate(
            self,
            prompts: List[str],
            stop: Optional[List[str]] = None,
            run_manager: Optional[CallbackManagerForLLMRun] = None,
            **kwargs: Any,
    ) -> LLMResult:
        if self.verbose:
            print("Hit _generate", flush=True)
        prompts, stop, kwargs = self.update_prompts_and_stops(prompts, stop, **kwargs)
        self.count_input_tokens += sum([self.get_num_tokens(prompt) for prompt in prompts])
        self.count_llm_calls += len(prompts)
        self.prompts.extend(prompts)
        if self.batch_size > 1:
            rets = super()._generate(prompts, stop=stop, run_manager=run_manager, **kwargs)
            self.count_out_tokens(rets)
        else:
            rets = []
            for sub_prompt in prompts:
                rets1 = super()._generate([sub_prompt], stop=stop, run_manager=run_manager, **kwargs)
                rets.append(rets1)
            rets = self.collect_llm_results(rets)  # counts output tokens already

        # handle fact that multi-character stops will only stop streaming once last matching character, then we get rest
        if stop is None:
            stop = []
        all_stops = stop.copy() if stop is not None else []
        for stop_seq in all_stops:
            if len(stop_seq) > 6:
                stop.append(stop_seq[:6])

        for gens in rets.generations:
            for genobj in gens:
                gen_text = genobj.text
                for stop_seq in stop:
                    if stop_seq in gen_text:
                        genobj.text = gen_text[:gen_text.index(stop_seq)]
        return rets

    def _stream(
            self,
            prompt: str,
            stop: Optional[List[str]] = None,
            run_manager: Optional[CallbackManagerForLLMRun] = None,
            **kwargs: Any,
    ) -> typing.Iterator[GenerationChunk]:
        kwargs = self.update_kwargs([prompt], kwargs)
        return super()._stream(prompt, stop=stop, run_manager=run_manager, **kwargs)

    async def _astream(
            self,
            prompt: str,
            stop: Optional[List[str]] = None,
            run_manager: Optional[AsyncCallbackManagerForLLMRun] = None,
            **kwargs: Any,
    ) -> typing.AsyncIterator[GenerationChunk]:
        kwargs = self.update_kwargs([prompt], kwargs)
        return await super()._astream(prompt, stop=stop, run_manager=run_manager, **kwargs)

    async def _agenerate(
            self,
            prompts: List[str],
            stop: Optional[List[str]] = None,
            run_manager: Optional[CallbackManagerForLLMRun] = None,
            **kwargs: Any,
    ) -> LLMResult:
        prompts, stop, kwargs = self.update_prompts_and_stops(prompts, stop, **kwargs)
        self.count_input_tokens += sum([self.get_num_tokens(prompt) for prompt in prompts])
        self.count_llm_calls += len(prompts)
        if self.batch_size > 1 or self.streaming:
            rets = await super()._agenerate(prompts, stop=stop, run_manager=run_manager, **kwargs)
            self.count_out_tokens(rets)
            return rets
        else:
            self.prompts.extend(prompts)
            tasks = [
                asyncio.ensure_future(self._agenerate_one(prompt, stop=stop, run_manager=run_manager, **kwargs))
                for prompt in prompts]
            llm_results = await asyncio.gather(*tasks)
            return self.collect_llm_results(llm_results)

    async def _agenerate_one(
            self,
            prompt: str,
            stop: Optional[List[str]] = None,
            run_manager: Optional[AsyncCallbackManagerForLLMRun] = None,
            **kwargs: Any,
    ) -> LLMResult:
        async_sem = NullContext() if self.async_sem is None else self.async_sem
        async with async_sem:  # semaphore limits num of simultaneous downloads
            prompts = [prompt]
            # update for each async call
            kwargs = self.update_kwargs(prompts, kwargs)
            return await super(H2OOpenAI, self)._agenerate(prompts, stop=stop, run_manager=run_manager, **kwargs)

    def get_token_ids(self, text: str) -> List[int]:
        if self.tokenizer is not None:
            return self.tokenizer.encode(text)
        else:
            # OpenAI uses tiktoken
            return super().get_token_ids(text)


class H2OReplicate(Replicate):
    stop_sequences: Any = None
    sanitize_bot_response: bool = False
    prompter: Any = None
    context: Any = ''
    iinput: Any = ''
    tokenizer: Any = None
    prompts: Any = []

    def _call(
            self,
            prompt: str,
            stop: Optional[List[str]] = None,
            run_manager: Optional[CallbackManagerForLLMRun] = None,
            **kwargs: Any,
    ) -> str:
        """Call to replicate endpoint."""
        stop_tmp = self.stop_sequences if not stop else self.stop_sequences + stop
        stop = []
        [stop.append(x) for x in stop_tmp if x not in stop]

        # HF inference server needs control over input tokens
        assert self.tokenizer is not None
        from h2oai_pipeline import H2OTextGenerationPipeline
        prompt, num_prompt_tokens = H2OTextGenerationPipeline.limit_prompt(prompt, self.tokenizer)
        # Note Replicate handles the prompting of the specific model, but not if history, so just do it all on our side
        data_point = dict(context=self.context, instruction=prompt, input=self.iinput)
        prompt = self.prompter.generate_prompt(data_point)

        response = super()._call(prompt, stop=stop, run_manager=run_manager, **kwargs)
        return response

    def get_token_ids(self, text: str) -> List[int]:
        return self.tokenizer.encode(text)
        # avoid base method that is not aware of how to properly tokenize (uses GPT2)
        # return _get_token_ids_default_method(text)


class ExtraChat:
    def get_messages(self, prompts):
        from langchain.schema import AIMessage, SystemMessage, HumanMessage
        messages = []
        if self.system_prompt:
            if isinstance(self, (H2OChatAnthropic2, H2OChatGoogle)) and not isinstance(self, H2OChatAnthropic2Sys):
                self.chat_conversation = [[user_prompt_for_fake_system_prompt,
                                           self.system_prompt]] + self.chat_conversation
            else:
                messages.append(SystemMessage(content=self.system_prompt))
        img_base64 = None
        img_tag = None
        if self.chat_conversation:
            for messages1 in self.chat_conversation:
                if len(messages1) != 2:
                    continue
                if len(messages1) == 2 and (messages1[0] is None or messages1[1] is None):
                    # then not really part of LLM, internal, so avoid
                    continue
                if messages1[1] in [claude3imagetag, gpt4imagetag, geminiimagetag]:
                    img_tag = messages1[1]
                    img_base64 = messages1[0]
                    continue
                if messages1[0]:
                    instruction = gradio_to_llm(messages1[0], bot=False)
                    messages.append(HumanMessage(content=instruction))
                if messages1[1]:
                    output = gradio_to_llm(messages1[1], bot=True)
                    messages.append(AIMessage(content=output))
        if isinstance(self, H2OChatGoogle) and img_base64 is not None:
            # Multiturn chat is not enabled for models/gemini-pro-vision
            messages = []
        prompt_messages = []
        for prompt in prompts:
            if isinstance(prompt, ChatPromptValue):
                prompt_message = messages + prompt.messages
                assert img_base64 is None, "img_base64 was filled, unused"
            else:
                prompt_text = prompt.text if prompt.text is not None else ''
                if img_base64:
                    if isinstance(img_base64, str):
                        img_base64 = [img_base64]
                    assert isinstance(img_base64, list)
                    # https://docs.anthropic.com/claude/docs/vision
                    # https://python.langchain.com/docs/integrations/chat/anthropic
                    # could also be type "image" and add "source" with other details
                    # also valid for gpt-4-vision: https://community.openai.com/t/using-gpt-4-vision-preview-in-langchain/549393
                    # https://python.langchain.com/docs/integrations/chat/google_generative_ai
                    # https://github.com/GoogleCloudPlatform/generative-ai/blob/main/gemini/getting-started/intro_gemini_pro_vision_python.ipynb
                    content = []
                    num_images = 0
                    for img_base64_one in img_base64:
                        if img_tag in [geminiimagetag]:
                            img_url = img_base64_one
                        else:
                            img_url = {
                                "url": img_base64_one,
                            }
                            # https://platform.openai.com/docs/guides/vision
                            if img_tag in [gpt4imagetag]:
                                img_url['detail'] = 'high'
                        content.append({
                            "type": "image_url",
                            "image_url": img_url,
                        })
                        num_images += 1
                        if img_tag in [geminiimagetag] and num_images >= geminiimage_num_max:
                            break
                        if img_tag in [gpt4imagetag] and num_images >= gpt4image_num_max:
                            break
                        if img_tag in [claude3imagetag] and num_images >= claude3image_num_max:
                            break
                    # https://cloud.google.com/vertex-ai/generative-ai/docs/multimodal/design-multimodal-prompts
                    # gemini recommends images come first before text
                    content.append({"type": "text", "text": prompt_text})

                else:
                    content = prompt_text
                prompt_message = HumanMessage(content=content)
                prompt_message = messages + [prompt_message]
            prompt_messages.append(prompt_message)
        return prompt_messages


class GenerateStream:
    def generate_prompt(
            self,
            prompts: List[PromptValue],
            stop: Optional[List[str]] = None,
            callbacks: Callbacks = None,
            **kwargs: Any,
    ) -> LLMResult:
        self.prompts.extend(prompts)
        prompt_messages = self.get_messages(prompts)
        if 'streaming' not in kwargs:
            kwargs['streaming'] = self.streaming
        # prompt_messages = [p.to_messages() for p in prompts]
        return self.generate(prompt_messages, stop=stop, callbacks=callbacks, **kwargs)

    async def agenerate_prompt(
            self,
            prompts: List[PromptValue],
            stop: Optional[List[str]] = None,
            callbacks: Callbacks = None,
            **kwargs: Any,
    ) -> LLMResult:
        self.prompts.extend(prompts)
        prompt_messages = self.get_messages(prompts)
        # prompt_messages = [p.to_messages() for p in prompts]
        if 'streaming' not in kwargs:
            kwargs['streaming'] = self.streaming
        return await self.agenerate(
            prompt_messages, stop=stop, callbacks=callbacks, **kwargs
        )

    def _generate(
            self,
            messages: List[BaseMessage],
            stop: Optional[List[str]] = None,
            run_manager: Optional[CallbackManagerForLLMRun] = None,
            stream: Optional[bool] = None,
            **kwargs: Any,
    ) -> ChatResult:
        should_stream = stream if stream is not None else self.streaming
        kwargs.pop('stream', None)
        kwargs.pop('streaming', None)
        if should_stream:
            stream_iter = self._stream(
                messages, stop=stop, run_manager=run_manager, **kwargs
            )
            return generate_from_stream(stream_iter)
        else:
            return super()._generate(messages, stop=stop, run_manager=run_manager, **kwargs)

    async def _agenerate(
            self,
            messages: List[BaseMessage],
            stop: Optional[List[str]] = None,
            run_manager: Optional[AsyncCallbackManagerForLLMRun] = None,
            stream: Optional[bool] = None,
            **kwargs: Any,
    ) -> ChatResult:
        should_stream = stream if stream is not None else self.streaming
        kwargs.pop('stream', None)
        kwargs.pop('streaming', None)
        if should_stream:
            stream_iter = self._astream(
                messages, stop=stop, run_manager=run_manager, **kwargs
            )
            return await agenerate_from_stream(stream_iter)
        else:
            return await super()._agenerate(messages, stop=stop, run_manager=run_manager, **kwargs)


class GenerateNormal:
    def generate_prompt(
            self,
            prompts: List[PromptValue],
            stop: Optional[List[str]] = None,
            callbacks: Callbacks = None,
            **kwargs: Any,
    ) -> LLMResult:
        prompt_messages = self.get_messages(prompts)
        # prompt_messages = [p.to_messages() for p in prompts]
        return self.generate(prompt_messages, stop=stop, callbacks=callbacks, **kwargs)

    async def agenerate_prompt(
            self,
            prompts: List[PromptValue],
            stop: Optional[List[str]] = None,
            callbacks: Callbacks = None,
            **kwargs: Any,
    ) -> LLMResult:
        prompt_messages = self.get_messages(prompts)
        # prompt_messages = [p.to_messages() for p in prompts]
        return await self.agenerate(
            prompt_messages, stop=stop, callbacks=callbacks, **kwargs
        )


class GenerateStream2:
    # slightly different from GenerateStream
    def generate_prompt(
            self,
            prompts: List[PromptValue],
            stop: Optional[List[str]] = None,
            callbacks: Callbacks = None,
            **kwargs: Any,
    ) -> LLMResult:
        self.prompts.extend(prompts)
        prompt_messages = self.get_messages(prompts)
        # prompt_messages = [p.to_messages() for p in prompts]
        if self.stream_output:
            kwargs.update(dict(stream=True))
        try:
            return self.generate(prompt_messages, stop=stop, callbacks=callbacks, **kwargs)
        except Exception as e:
            t, v, tb = sys.exc_info()
            ex = ''.join(traceback.format_exception(t, v, tb))
            if 'assert generation is not None' in str(ex) or 'Input should be' in str(ex):
                # try one more time
                return self.generate(prompt_messages, stop=stop, callbacks=callbacks, **kwargs)
            else:
                raise

    async def agenerate_prompt(
            self,
            prompts: List[PromptValue],
            stop: Optional[List[str]] = None,
            callbacks: Callbacks = None,
            **kwargs: Any,
    ) -> LLMResult:
        self.prompts.extend(prompts)
        prompt_messages = self.get_messages(prompts)
        # prompt_messages = [p.to_messages() for p in prompts]
        if self.stream_output:
            kwargs.update(dict(stream=True))
        try:
            return await self.agenerate(
                prompt_messages, stop=stop, callbacks=callbacks, **kwargs
            )
        except Exception as e:
            t, v, tb = sys.exc_info()
            ex = ''.join(traceback.format_exception(t, v, tb))
            if 'assert generation is not None' in str(ex) or 'Input should be' in str(ex):
                # try one more time
                return await self.agenerate(
                    prompt_messages, stop=stop, callbacks=callbacks, **kwargs
                )
            else:
                raise


class H2OChatOpenAI(GenerateStream, ExtraChat, ChatOpenAI):
    tokenizer: Any = None  # for vllm_chat
    system_prompt: Any = None
    chat_conversation: Any = []
    prompts: Any = []

    # max_new_tokens0: Any = None  # FIXME: Doesn't seem to have same max_tokens == -1 for prompts==1

    def get_token_ids(self, text: str) -> List[int]:
        if self.tokenizer is not None:
            return self.tokenizer.encode(text)
        else:
            # OpenAI uses tiktoken
            return super().get_token_ids(text)


class H2OAzureChatOpenAI(GenerateNormal, ExtraChat, AzureChatOpenAI):
    system_prompt: Any = None
    chat_conversation: Any = []
    prompts: Any = []

    # max_new_tokens0: Any = None  # FIXME: Doesn't seem to have same max_tokens == -1 for prompts==1


class H2OChatAnthropic2(GenerateNormal, ExtraChat, ChatAnthropic2):
    system_prompt: Any = None
    chat_conversation: Any = []
    prompts: Any = []
    streaming: Any = True

    # max_new_tokens0: Any = None  # FIXME: Doesn't seem to have same max_tokens == -1 for prompts==1


class H2OChatAnthropic2Sys(H2OChatAnthropic2):
    pass


class H2OChatAnthropic3(GenerateStream, ExtraChat, ChatAnthropic3):
    system_prompt: Any = None
    chat_conversation: Any = []
    prompts: Any = []
    streaming: Any = True

    # max_new_tokens0: Any = None  # FIXME: Doesn't seem to have same max_tokens == -1 for prompts==1


class H2OChatAnthropic3Sys(H2OChatAnthropic3):
    pass


from langchain_core.language_models.chat_models import BaseChatModel
from langchain_core.language_models.chat_models import (
    BaseChatModel,
    agenerate_from_stream,
    generate_from_stream
)


class H2OChatGoogle(GenerateStream, ExtraChat, ChatGoogleGenerativeAI):
    system_prompt: Any = None
    chat_conversation: Any = []
    prompts: Any = []
    streaming: Any = False

    def get_token_ids(self, text: str) -> List[int]:
        if self.tokenizer is not None:
            return self.tokenizer.encode(text)
        else:
            return FakeTokenizer().encode(text)['input_ids']

    # max_new_tokens0: Any = None  # FIXME: Doesn't seem to have same max_tokens == -1 for prompts==1


class H2OChatMistralAI(GenerateStream2, ExtraChat, ChatMistralAI):
    system_prompt: Any = None
    chat_conversation: Any = []
    prompts: Any = []
    stream_output: bool = True
    tokenizer: Any = None

    # max_new_tokens0: Any = None  # FIXME: Doesn't seem to have same max_tokens == -1 for prompts==1

    def get_token_ids(self, text: str) -> List[int]:
        if self.tokenizer is not None:
            return self.tokenizer.encode(text)
        else:
            return FakeTokenizer().encode(text)['input_ids']


class H2OChatGroq(GenerateStream2, ExtraChat, ChatGroq):
    system_prompt: Any = None
    chat_conversation: Any = []
    prompts: Any = []
    stream_output: bool = True

    # max_new_tokens0: Any = None  # FIXME: Doesn't seem to have same max_tokens == -1 for prompts==1

    def get_token_ids(self, text: str) -> List[int]:
        if self.tokenizer is not None:
            return self.tokenizer.encode(text)
        else:
            return FakeTokenizer().encode(text)['input_ids']


class H2OAzureOpenAI(AzureOpenAI):
    max_new_tokens0: Any = None  # FIXME: Doesn't seem to have same max_tokens == -1 for prompts==1


class H2OHuggingFacePipeline(HuggingFacePipeline):
    count_input_tokens: Any = 0
    prompts: Any = []
    count_output_tokens: Any = 0

    def _generate(
            self,
            prompts: List[str],
            stop: Optional[List[str]] = None,
            run_manager: Optional[CallbackManagerForLLMRun] = None,
            **kwargs: Any,
    ) -> LLMResult:
        self.count_input_tokens += sum([self.get_num_tokens(x) for x in prompts])
        rets = super()._generate(prompts, stop=stop, run_manager=run_manager, **kwargs)
        try:
            self.count_output_tokens += sum(
                [self.get_num_tokens(z) for z in flatten_list([[x.text for x in y] for y in rets.generations])])
        except Exception as e:
            if os.getenv('HARD_ASSERTS'):
                raise
            print("Failed to get total output tokens\n%s\n" % traceback.format_exc())
        return rets

    def _call(
            self,
            prompt: str,
            stop: Optional[List[str]] = None,
            run_manager: Optional[CallbackManagerForLLMRun] = None,
            **kwargs: Any,
    ) -> str:
        self.count_input_tokens += self.get_num_tokens(prompt)
        self.prompts.append(prompt)
        response = self.pipeline(prompt, stop=stop)
        if self.pipeline.task == "text-generation":
            # Text generation return includes the starter text.
            text = response[0]["generated_text"][len(prompt):]
        elif self.pipeline.task == "text2text-generation":
            text = response[0]["generated_text"]
        elif self.pipeline.task == "summarization":
            text = response[0]["summary_text"]
        else:
            raise ValueError(
                f"Got invalid task {self.pipeline.task}, "
                f"currently only {VALID_TASKS} are supported"
            )
        if stop:
            # This is a bit hacky, but I can't figure out a better way to enforce
            # stop tokens when making calls to huggingface_hub.
            text = enforce_stop_tokens(text, stop)
        self.count_output_tokens += self.get_num_tokens(text)
        return text

    def get_token_ids(self, text: str) -> List[int]:
        tokenizer = self.pipeline.tokenizer
        if tokenizer is not None:
            return tokenizer.encode(text)
        else:
            return FakeTokenizer().encode(text)['input_ids']


def get_llm(use_openai_model=False,
            model_name=None,
            model=None,
            tokenizer=None,
            inference_server=None,
            regenerate_clients=None,
            regenerate_gradio_clients=None,
            langchain_only_model=None,
            load_awq='',
            stream_output=False,
            async_output=True,
            num_async=3,
            do_sample=False,
            seed=0,
            temperature=0.0,
            top_p=1.0,
            top_k=1,
            penalty_alpha=0.0,
            num_beams=1,
            max_new_tokens=512,
            max_new_tokens0=512,
            min_new_tokens=1,
            early_stopping=False,
            max_time=3600,
            repetition_penalty=1.0,
            num_return_sequences=1,
            prompt_type=None,
            prompt_dict=None,
            prompter=None,
            context=None,
            iinput=None,
            chat_conversation=None,
            add_chat_history_to_context=True,
            sanitize_bot_response=False,
            system_prompt='',
            allow_chat_system_prompt=True,
            visible_models=0,
            h2ogpt_key=None,
            min_max_new_tokens=None,
            max_input_tokens=None,
            max_total_input_tokens=None,
            attention_sinks=None,
            sink_dict={},
            truncation_generation=None,

            langchain_agents=None,

            n_jobs=None,
            cli=False,
            llamacpp_path=None,
            llamacpp_dict=None,
            exllama_dict=None,
            verbose=False,

            image_file=None,
            image_control=None,
            document_choice=None
            ):
    # make all return only new text, so other uses work as expected, like summarization
    only_new_text = True
    gradio_server = False

    if chat_conversation is None:
        chat_conversation = []
    # shallow copy, so if add image entry doesn't affect outer one, only returned one
    chat_conversation = chat_conversation.copy()

    # in case prompter updated
    if prompter and prompter.system_prompt:
        system_prompt = prompter.system_prompt

    fake_for_tests = ['test_qa', 'test_make_add_db', 'test_many_text', 'test_chroma_filtering']
    if os.getenv('HARD_ASSERTS') and tokenizer is None and any([x in get_test_name_core() for x in fake_for_tests]):
        # allow certain tests to use fake one
        tokenizer = FakeTokenizer()
        max_input_tokens = 1024
        min_max_new_tokens = 512

    model_max_length = tokenizer.model_max_length
    if not attention_sinks:
        if max_input_tokens >= 0:
            max_input_tokens = min(model_max_length - min_max_new_tokens, max_input_tokens)
        else:
            max_input_tokens = model_max_length - min_max_new_tokens
    else:
        if max_input_tokens < 0:
            max_input_tokens = model_max_length

    if n_jobs in [None, -1]:
        n_jobs = int(os.getenv('OMP_NUM_THREADS', str(os.cpu_count() // 2)))
    n_gpus = n_gpus_global
    if inference_server is None:
        inference_server = ''
    if inference_server.startswith('replicate'):
        model_string = ':'.join(inference_server.split(':')[1:])
        if 'meta/llama' in model_string:
            temperature = max(0.01, temperature if do_sample else 0)
        else:
            temperature = temperature if do_sample else 0
        gen_kwargs = dict(temperature=temperature,
                          seed=seed,
                          max_length=max_new_tokens,  # langchain
                          max_new_tokens=max_new_tokens,  # replicate docs
                          top_p=top_p if do_sample else 1.0,
                          top_k=top_k if do_sample else 1,  # not always supported
                          repetition_penalty=repetition_penalty)
        if system_prompt in auto_choices:
            if prompter.system_prompt:
                system_prompt = prompter.system_prompt
            else:
                system_prompt = ''
        if system_prompt:
            gen_kwargs.update(dict(system_prompt=system_prompt))

        # replicate handles prompting if no conversation, but in general has no chat API, so do all handling of prompting in h2oGPT
        if stream_output:
            callbacks = [StreamingGradioCallbackHandler(max_time=max_time, verbose=verbose)]
            streamer = callbacks[0] if stream_output else None
            llm = H2OReplicate(
                streaming=True,
                callbacks=callbacks,
                model=model_string,
                input=gen_kwargs,
                stop=prompter.stop_sequences,
                stop_sequences=prompter.stop_sequences,
                sanitize_bot_response=sanitize_bot_response,
                prompter=prompter,
                context=context,
                iinput=iinput,
                tokenizer=tokenizer,
                verbose=verbose,
            )
        else:
            streamer = None
            llm = H2OReplicate(
                model=model_string,
                input=gen_kwargs,
                stop=prompter.stop_sequences,
                stop_sequences=prompter.stop_sequences,
                sanitize_bot_response=sanitize_bot_response,
                prompter=prompter,
                context=context,
                iinput=iinput,
                tokenizer=tokenizer,
                verbose=verbose,
            )
    elif use_openai_model or inference_server.startswith('openai') or inference_server.startswith('vllm'):
        # supports async_output=True if chosen
        if use_openai_model and model_name is None:
            model_name = "gpt-3.5-turbo"
            inference_server = 'openai_chat'
        if not regenerate_clients and isinstance(model, dict):
            openai_client, openai_async_client, \
                inf_type, deployment_type, base_url, api_version, api_key = \
                model['client'], model['async_client'], model['inf_type'], \
                    model['deployment_type'], model['base_url'], model['api_version'], model['api_key']
        else:
            openai_client, openai_async_client, \
                inf_type, deployment_type, base_url, api_version, api_key = \
                set_openai(inference_server, model_name=model_name)

        if inf_type in ['vllm_chat', 'openai_chat', 'openai_azure_chat']:
            openai_client_completions = openai_client.chat.completions
            openai_async_client_completions = openai_async_client.chat.completions
        else:
            openai_client_completions = openai_client.completions
            openai_async_client_completions = openai_async_client.completions

        # Langchain oddly passes some things directly and rest via model_kwargs
        model_kwargs = dict(top_p=top_p if do_sample else 1.0,
                            frequency_penalty=0,
                            presence_penalty=(repetition_penalty - 1.0) * 2.0 + 0.0,  # so good default
                            )
        if not is_vision_model(model_name):
            model_kwargs.update(dict(logit_bias=None if inf_type == 'vllm' else {}))
        # if inference_server.startswith('vllm'):
        #    model_kwargs.update(dict(repetition_penalty=repetition_penalty))

        azure_kwargs = dict(openai_api_type='azure',
                            openai_api_key=api_key,
                            api_version=api_version,
                            deployment_name=deployment_type,
                            azure_endpoint=base_url,
                            )
        if langchain_agents is not None and \
                LangChainAgent.AUTOGPT.value in langchain_agents and \
                does_support_json_mode(inference_server, model_name):
            azure_kwargs.update(response_format={"type": "json_object"})

        kwargs_extra = {}
        if inf_type == 'openai_chat' or inf_type == 'vllm_chat':
            kwargs_extra.update(dict(system_prompt=system_prompt, chat_conversation=chat_conversation))
            cls = H2OChatOpenAI
            # FIXME: Support context, iinput
            if inf_type == 'vllm_chat':
                async_output = False  # https://github.com/h2oai/h2ogpt/issues/928
                # async_sem = asyncio.Semaphore(num_async) if async_output else NullContext()
                kwargs_extra.update(dict(tokenizer=tokenizer,
                                         openai_api_key=api_key,
                                         # batch_size=1,
                                         client=openai_client_completions,
                                         async_client=openai_async_client_completions,
                                         # async_sem=async_sem,
                                         ))
        elif inf_type == 'openai_azure_chat':
            cls = H2OAzureChatOpenAI
            kwargs_extra.update(
                dict(system_prompt=system_prompt,
                     chat_conversation=chat_conversation,
                     **azure_kwargs,
                     ))
            # FIXME: Support context, iinput
        elif inf_type == 'openai_azure':
            cls = H2OAzureOpenAI
            kwargs_extra.update(
                dict(**azure_kwargs,
                     ))
            kwargs_extra.update(model_kwargs)
            model_kwargs = {}
            # FIXME: Support context, iinput
        else:
            cls = H2OOpenAI
            if inf_type == 'vllm':
                vllm_extra_dict = get_vllm_extra_dict(tokenizer,
                                                      stop_sequences=prompter.stop_sequences,
                                                      # repetition_penalty=repetition_penalty,  # could pass
                                                      )
                async_sem = asyncio.Semaphore(num_async) if async_output else NullContext()
                kwargs_extra.update(dict(stop_sequences=prompter.stop_sequences,
                                         sanitize_bot_response=sanitize_bot_response,
                                         prompter=prompter,
                                         context=context,
                                         iinput=iinput,
                                         tokenizer=tokenizer,
                                         openai_api_base=base_url,
                                         openai_api_key=api_key,
                                         batch_size=1,  # https://github.com/h2oai/h2ogpt/issues/928
                                         client=openai_client_completions,
                                         async_client=openai_async_client_completions,
                                         async_sem=async_sem,
                                         max_new_tokens0=max_new_tokens0,
                                         ))
                kwargs_extra.update(model_kwargs)
                model_kwargs = {}
                model_kwargs.update(vllm_extra_dict)
            else:
                assert inf_type == 'openai' or use_openai_model, inf_type

        if is_vision_model(model_name):
            if isinstance(image_file, list):
                img_file = [get_image_file(x, image_control, document_choice, convert=True, str_bytes=False)
                            for x in image_file]
            else:
                img_file = get_image_file(image_file, image_control, document_choice, convert=True, str_bytes=False)
            if img_file:
                chat_conversation.append((img_file, gpt4imagetag))

        callbacks = [StreamingGradioCallbackHandler(max_time=max_time, verbose=verbose)]
        model_kwargs.update(dict(seed=seed))
        llm = cls(model_name=model_name,
                  temperature=temperature if do_sample else 0.0,
                  # FIXME: Need to count tokens and reduce max_new_tokens to fit like in generate.py
                  max_tokens=max_new_tokens,
                  model_kwargs=model_kwargs,
                  callbacks=callbacks if stream_output else None,
                  max_retries=6,
                  streaming=stream_output,
                  verbose=verbose,
                  request_timeout=max_time,
                  **kwargs_extra
                  )
        streamer = callbacks[0] if stream_output else None
        if inf_type in ['openai', 'openai_chat', 'openai_azure', 'openai_azure_chat']:
            prompt_type = inference_server
        else:
            # vllm goes here
            prompt_type = prompt_type or 'plain'
    elif inference_server.startswith('anthropic'):
        if model_name in ["claude-2.0", "claude-2"]:
            cls = H2OChatAnthropic2
        elif model_name == "claude-2.1":
            # https://docs.anthropic.com/claude/docs/how-to-use-system-prompts
            cls = H2OChatAnthropic2Sys
        else:
            cls = H2OChatAnthropic3Sys

            if is_vision_model(model_name):
                if isinstance(image_file, list):
                    img_file = [get_image_file(x, image_control, document_choice, convert=True, str_bytes=False)
                                for x in image_file]
                else:
                    img_file = get_image_file(image_file, image_control, document_choice, convert=True, str_bytes=False)
                if img_file:
                    chat_conversation.append((img_file, claude3imagetag))

        # Langchain oddly passes some things directly and rest via model_kwargs
        model_kwargs = dict()
        kwargs_extra = {}
        kwargs_extra.update(dict(system_prompt=system_prompt, chat_conversation=chat_conversation))
        if not regenerate_clients and isinstance(model, dict):
            # FIXME: _AnthropicCommon ignores these and makes no client anyways
            kwargs_extra.update(dict(client=model['client'], async_client=model['async_client']))

        callbacks = [StreamingGradioCallbackHandler(max_time=max_time, verbose=verbose)]
        llm = cls(model=model_name,
                  anthropic_api_key=os.getenv('ANTHROPIC_API_KEY'),
                  max_tokens=max_new_tokens,
                  top_p=top_p if do_sample else 1.0,
                  top_k=top_k if do_sample else 1,
                  temperature=temperature if do_sample else 0,
                  # seed=seed,  # FIXME: Not supported yet
                  callbacks=callbacks if stream_output else None,
                  streaming=stream_output,
                  default_request_timeout=max_time,
                  model_kwargs=model_kwargs,
                  **kwargs_extra
                  )
        streamer = callbacks[0] if stream_output else None
        prompt_type = inference_server
    elif inference_server.startswith('google'):
        cls = H2OChatGoogle

        # Langchain oddly passes some things directly and rest via model_kwargs
        model_kwargs = dict()
        kwargs_extra = {}
        kwargs_extra.update(dict(system_prompt=system_prompt, chat_conversation=chat_conversation))
        if not regenerate_clients and isinstance(model, dict):
            kwargs_extra.update(dict(client=model['client'], async_client=model['async_client']))

        if is_vision_model(model_name):
            if isinstance(image_file, list):
                img_file = [get_image_file(x, image_control, document_choice, convert=True, str_bytes=False)
                            for x in image_file]
            else:
                img_file = get_image_file(image_file, image_control, document_choice, convert=True, str_bytes=False)
            if img_file:
                chat_conversation.append((img_file, geminiimagetag))
                # https://github.com/langchain-ai/langchain/issues/19115
                stream_output = False  # BUG IN GOOGLE/LANGCHAIN
            else:
                if '-vision' in model_name:
                    model_name = model_name.replace('-vision', '')

        callbacks = [StreamingGradioCallbackHandler(max_time=max_time, verbose=verbose)]
        llm = cls(model=model_name,
                  google_api_key=os.getenv('GOOGLE_API_KEY'),
                  top_p=top_p if do_sample else 1.0,
                  top_k=top_k if do_sample else 1,
                  temperature=temperature if do_sample else 0,
                  callbacks=callbacks if stream_output else None,
                  streaming=stream_output,
                  default_request_timeout=max_time,
                  max_output_tokens=max_new_tokens,
                  n=1,  # candidates
                  # seed=seed,  # FIXME: Not supported yet
                  model_kwargs=model_kwargs,
                  **kwargs_extra
                  )
        streamer = callbacks[0] if stream_output else None
        prompt_type = inference_server
    elif inference_server.startswith('mistralai'):
        cls = H2OChatMistralAI

        # Langchain oddly passes some things directly and rest via model_kwargs
        model_kwargs = dict()
        kwargs_extra = {}
        kwargs_extra.update(dict(system_prompt=system_prompt, chat_conversation=chat_conversation))
        if not regenerate_clients and isinstance(model, dict):
            # FIXME: _AnthropicCommon ignores these and makes no client anyways
            kwargs_extra.update(dict(client=model['client'], async_client=model['async_client']))

        callbacks = [StreamingGradioCallbackHandler(max_time=max_time, verbose=verbose)]
        llm = cls(model=model_name,
                  mistral_api_key=os.getenv('MISTRAL_API_KEY'),
                  top_p=top_p if do_sample else 1.0,
                  top_k=top_k if do_sample else 1,
                  temperature=temperature if do_sample else 0,
                  callbacks=callbacks if stream_output else None,
                  streaming=stream_output,
                  stream=stream_output,
                  stream_output=stream_output,
                  default_request_timeout=max_time,
                  model_kwargs=model_kwargs,
                  max_tokens=max_new_tokens,
                  safe_mode=False,
                  random_seed=seed,
                  **kwargs_extra,
                  llm_kwargs=dict(stream=True),
                  )
        streamer = callbacks[0] if stream_output else None
        prompt_type = inference_server
    elif inference_server.startswith('groq'):
        if len(inference_server.split(':')) == 2:
            groq_api_key = inference_server.split(':')[1]
            inference_server = inference_server.split(':')[0]
        else:
            groq_api_key = os.getenv('GROQ_API_KEY')
        cls = H2OChatGroq

        # Langchain oddly passes some things directly and rest via model_kwargs
        model_kwargs = dict()
        kwargs_extra = {}
        kwargs_extra.update(dict(system_prompt=system_prompt, chat_conversation=chat_conversation))
        if not regenerate_clients and isinstance(model, dict):
            kwargs_extra.update(dict(client=model['client'], async_client=model['async_client']))

        callbacks = [StreamingGradioCallbackHandler(max_time=max_time, verbose=verbose)]
        llm = cls(model=model_name,
                  groq_api_key=groq_api_key,
                  temperature=temperature if do_sample else 0,
                  callbacks=callbacks if stream_output else None,
                  max_retries=2,
                  streaming=stream_output,
                  # stream=stream_output,
                  n=1,
                  max_tokens=max_new_tokens,
                  model_kwargs=dict(
                      top_p=top_p if do_sample else 1.0,
                      # seed=seed,  # FIXME: not supported yet
                      # top_k=top_k,
                  ),
                  **kwargs_extra,
                  )
        streamer = callbacks[0] if stream_output else None
        prompt_type = inference_server
    elif inference_server and inference_server.startswith('sagemaker'):
        callbacks = [StreamingGradioCallbackHandler(max_time=max_time, verbose=verbose)]  # FIXME
        streamer = None

        endpoint_name = ':'.join(inference_server.split(':')[1:2])
        region_name = ':'.join(inference_server.split(':')[2:])

        from sagemaker import H2OSagemakerEndpoint, ChatContentHandler, BaseContentHandler
        if inference_server.startswith('sagemaker_chat'):
            content_handler = ChatContentHandler()
        else:
            content_handler = BaseContentHandler()
        model_kwargs = dict(temperature=temperature if do_sample else 1E-2,
                            return_full_text=False,
                            top_p=top_p if do_sample else 1.0,
                            max_new_tokens=max_new_tokens)
        llm = H2OSagemakerEndpoint(
            endpoint_name=endpoint_name,
            region_name=region_name,
            aws_access_key_id=os.environ.get('AWS_ACCESS_KEY_ID'),
            aws_secret_access_key=os.environ.get('AWS_SECRET_ACCESS_KEY'),
            model_kwargs=model_kwargs,
            content_handler=content_handler,
            endpoint_kwargs={'CustomAttributes': 'accept_eula=true'},
            tokenizer=tokenizer,  # for summarization and token counting
            verbose=verbose,
        )
    elif inference_server:
        assert inference_server.startswith(
            'http'), "Malformed inference_server=%s.  Did you add http:// in front?" % inference_server

        if is_gradio_vision_model(model_name):
            img_file = get_image_file(image_file, image_control, document_choice)
        else:
            img_file = None

        from gradio_client import Client
        from gradio_utils.grclient import GradioClient
        from text_generation import Client as HFClient
        if isinstance(model, Client):
            gradio_server = True
            gr_client = model
            hf_client = None
        elif isinstance(model, GradioClient):
            gradio_server = True
            gr_client = model.clone()
            hf_client = None
        elif not regenerate_gradio_clients:
            gr_client = None
            hf_client = model
            assert isinstance(hf_client, HFClient)
            img_file = None
        else:
            gr_client = None
            hf_client = None
            img_file = None

        if regenerate_gradio_clients and gr_client:
            # regenerate or leave None for llava so created inside
            inference_server, gr_client, hf_client = get_client_from_inference_server(inference_server,
                                                                                      base_model=model_name)
        inference_server, _, _, _ = get_hf_server(inference_server)

        # quick sanity check to avoid long timeouts, just see if can reach server
        requests.get(inference_server, timeout=int(os.getenv('REQUEST_TIMEOUT_FAST', '10')))
        callbacks = [StreamingGradioCallbackHandler(max_time=max_time, verbose=verbose)]

        async_sem = asyncio.Semaphore(num_async) if async_output else NullContext()

        llava_direct_gradio = gr_client is not None and '/textbox_api_submit' in [x.api_name for x in
                                                                                  gr_client.endpoints]

        if is_gradio_vision_model(model_name) and llava_direct_gradio:
            llm = GradioLLaVaInference(
                inference_server_url=inference_server,

                temperature=temperature,
                top_p=top_p,
                top_k=top_k,
                penalty_alpha=penalty_alpha,
                num_beams=num_beams,
                max_new_tokens=max_new_tokens,
                min_new_tokens=min_new_tokens,
                early_stopping=early_stopping,
                max_time=max_time,
                repetition_penalty=repetition_penalty,
                num_return_sequences=num_return_sequences,
                do_sample=do_sample,
                seed=seed,

                callbacks=callbacks if stream_output else None,
                stream_output=stream_output,

                prompter=prompter,
                context=context,
                iinput=iinput,
                client=gr_client,
                tokenizer=tokenizer,
                system_prompt=system_prompt,
                chat_conversation=chat_conversation,
                add_chat_history_to_context=add_chat_history_to_context,
                # visible_models=visible_models,
                visible_models=model_name,
                h2ogpt_key=h2ogpt_key,
                min_max_new_tokens=min_max_new_tokens,
                max_input_tokens=max_input_tokens,
                max_total_input_tokens=max_total_input_tokens,
                async_sem=async_sem,
                verbose=verbose,

                image_file=img_file,  # we pass file name itself
            )
        elif gr_client:
            # ensure image in correct format
            img_file = get_image_file(image_file, image_control, document_choice, convert=True)

            chat_client = False
            from src.vision.utils_vision import img_to_base64
            llm = GradioInference(
                inference_server_url=inference_server,
                return_full_text=False,

                temperature=temperature,
                top_p=top_p,
                top_k=top_k,
                penalty_alpha=penalty_alpha,
                num_beams=num_beams,
                max_new_tokens=max_new_tokens,
                min_new_tokens=min_new_tokens,
                early_stopping=early_stopping,
                max_time=max_time,
                repetition_penalty=repetition_penalty,
                num_return_sequences=num_return_sequences,
                do_sample=do_sample,
                seed=seed,
                chat_client=chat_client,

                callbacks=callbacks if stream_output else None,
                stream_output=stream_output,

                prompter=prompter,
                context=context,
                iinput=iinput,
                client=gr_client,
                sanitize_bot_response=sanitize_bot_response,
                tokenizer=tokenizer,
                system_prompt=system_prompt,
                chat_conversation=chat_conversation,
                add_chat_history_to_context=add_chat_history_to_context,
                visible_models=visible_models,
                h2ogpt_key=h2ogpt_key,
                min_max_new_tokens=min_max_new_tokens,
                max_input_tokens=max_input_tokens,
                max_total_input_tokens=max_total_input_tokens,
                async_sem=async_sem,
                verbose=verbose,

                image_file=img_file,
                image_control=None,  # already stuffed into image_file

            )
        elif hf_client:
            # no need to pass original client, no state and fast, so can use same validate_environment from base class
            # H2Oagenerate coming first in class makes these appear like unused inputs, but not case
            llm = H2OHuggingFaceTextGenInference(
                inference_server_url=inference_server,
                do_sample=do_sample,
                max_new_tokens=max_new_tokens,
                repetition_penalty=repetition_penalty,
                return_full_text=False,  # this only controls internal behavior, still returns processed text
                seed=seed,

                stop_sequences=prompter.stop_sequences,
                temperature=max(1e-2, temperature),
                top_k=top_k,
                top_p=min(max(1e-3, top_p), 1.0 - 1e-3),
                # typical_p=top_p,
                callbacks=callbacks if stream_output else None,
                stream_output=stream_output,
                prompter=prompter,
                context=context,
                iinput=iinput,
                tokenizer=tokenizer,
                timeout=max_time,
                sanitize_bot_response=sanitize_bot_response,
                async_sem=async_sem,
                verbose=verbose,
            )
        else:
            raise RuntimeError("No defined client")
        streamer = callbacks[0] if stream_output else None
    elif model_name in non_hf_types:
        async_output = False  # FIXME: not implemented yet
        assert langchain_only_model
        if model_name == 'llama':
            callbacks = [StreamingGradioCallbackHandler(max_time=max_time, verbose=verbose)]
            streamer = callbacks[0] if stream_output else None
        else:
            # stream_output = False
            # doesn't stream properly as generator, but at least
            callbacks = [streaming_stdout.StreamingStdOutCallbackHandler()]
            streamer = None
        if prompter:
            prompt_type = prompter.prompt_type
        else:
            prompter = Prompter(prompt_type, prompt_dict, debug=False, stream_output=stream_output)
            pass  # assume inputted prompt_type is correct
        from gpt4all_llm import get_llm_gpt4all
        llm = get_llm_gpt4all(model_name=model_name,
                              model=model,
                              max_new_tokens=max_new_tokens,
                              temperature=temperature,
                              seed=seed,
                              repetition_penalty=repetition_penalty,
                              top_k=top_k,
                              top_p=top_p,
                              callbacks=callbacks,
                              n_jobs=n_jobs,
                              verbose=verbose,
                              streaming=stream_output,
                              prompter=prompter,
                              context=context,
                              iinput=iinput,
                              max_seq_len=model_max_length,
                              llamacpp_path=llamacpp_path,
                              llamacpp_dict=llamacpp_dict,
                              n_gpus=n_gpus,
                              )
    elif hasattr(model, 'is_exlama') and model.is_exlama():
        async_output = False  # FIXME: not implemented yet
        assert langchain_only_model
        callbacks = [StreamingGradioCallbackHandler(max_time=max_time, verbose=verbose)]
        streamer = callbacks[0] if stream_output else None

        if exllama_dict is None:
            exllama_dict = {}

        from src.llm_exllama import Exllama
        llm = Exllama(streaming=stream_output,
                      model_path=None,
                      model=model,
                      lora_path=None,
                      temperature=temperature,
                      top_k=top_k,
                      top_p=top_p,
                      typical=.7,
                      beams=1,
                      beam_length=0,
                      # beam_length = 40,
                      stop_sequences=prompter.stop_sequences,
                      callbacks=callbacks,
                      verbose=verbose,
                      max_seq_len=model_max_length,
                      fused_attn=False,
                      **exllama_dict,
                      # alpha_value = 1.0, #For use with any models
                      # compress_pos_emb = 4.0, #For use with superhot
                      # set_auto_map = "3, 2" #Gpu split, this will split 3gigs/2gigs
                      prompter=prompter,
                      context=context,
                      iinput=iinput,
                      )
    else:
        async_output = False  # FIXME: not implemented yet
        if model is None:
            # only used if didn't pass model in
            assert tokenizer is None or isinstance(tokenizer, FakeTokenizer)
            prompt_type = 'human_bot'
            if model_name is None:
                model_name = 'h2oai/h2ogpt-oasst1-512-12b'
                # model_name = 'h2oai/h2ogpt-oig-oasst1-512-6_9b'
                # model_name = 'h2oai/h2ogpt-oasst1-512-20b'
            inference_server = ''
            model, tokenizer, device = get_model_retry(load_8bit=True, base_model=model_name,
                                                       inference_server=inference_server, gpu_id=0)

        gen_kwargs = dict(do_sample=do_sample,
                          seed=seed,
                          num_beams=num_beams,
                          max_new_tokens=max_new_tokens,
                          min_new_tokens=min_new_tokens,
                          early_stopping=early_stopping,
                          max_time=max_time,
                          repetition_penalty=repetition_penalty,
                          num_return_sequences=num_return_sequences,
                          return_full_text=not only_new_text,
                          handle_long_generation=None)
        if do_sample:
            gen_kwargs.update(dict(temperature=temperature,
                                   top_k=top_k,
                                   top_p=top_p,
                                   penalty_alpha=penalty_alpha))
            assert len(set(gen_hyper).difference(gen_kwargs.keys())) == 0
        else:
            gen_kwargs.update(dict(penalty_alpha=penalty_alpha))
            assert len(set(gen_hyper0).difference(gen_kwargs.keys())) == 0

        if attention_sinks:
            from transformers import SinkCache
            sink_dict['window_length'] = sink_dict.get('window_length', max_input_tokens)
            sink_dict['num_sink_tokens'] = sink_dict.get('num_sink_tokens', 4)
            cache = SinkCache(**sink_dict)
            gen_kwargs.update(dict(past_key_values=cache))

        if stream_output:
            skip_prompt = only_new_text
            from gen import H2OTextIteratorStreamer
            decoder_kwargs = {}
            streamer = H2OTextIteratorStreamer(tokenizer, skip_prompt=skip_prompt, block=False, **decoder_kwargs)
            gen_kwargs.update(dict(streamer=streamer))
        else:
            streamer = None

        from h2oai_pipeline import H2OTextGenerationPipeline

        if load_awq and hasattr(model, 'model'):
            # need this else get device on multiple devices cuda and cpu
            # e.g. AutoAWQForCausalLM
            model = model.model
        pipe = H2OTextGenerationPipeline(model=model,
                                         use_prompter=True,
                                         prompter=prompter,
                                         context=context,
                                         iinput=iinput,
                                         prompt_type=prompt_type,
                                         prompt_dict=prompt_dict,
                                         sanitize_bot_response=sanitize_bot_response,
                                         chat=False, stream_output=stream_output,
                                         tokenizer=tokenizer,
                                         max_input_tokens=max_input_tokens,
                                         base_model=model_name,
                                         verbose=verbose,
                                         truncation_generation=truncation_generation,
                                         **gen_kwargs)
        # pipe.task = "text-generation"
        # below makes it listen only to our prompt removal,
        # not built in prompt removal that is less general and not specific for our model
        pipe.task = "text2text-generation"

        llm = H2OHuggingFacePipeline(pipeline=pipe)
    return llm, model_name, streamer, prompt_type, async_output, only_new_text, gradio_server


def get_device_dtype():
    # torch.device("cuda") leads to cuda:x cuda:y mismatches for multi-GPU consistently
    import torch
    n_gpus = torch.cuda.device_count() if torch.cuda.is_available() else 0
    device = 'cpu' if n_gpus == 0 else 'cuda'
    # from utils import NullContext
    # context_class = NullContext if n_gpus > 1 or n_gpus == 0 else context_class
    context_class = torch.device
    torch_dtype = torch.float16 if device == 'cuda' else torch.float32
    return device, torch_dtype, context_class


def get_wiki_data(title, first_paragraph_only, text_limit=None, take_head=True):
    """
    Get wikipedia data from online
    :param title:
    :param first_paragraph_only:
    :param text_limit:
    :param take_head:
    :return:
    """
    filename = 'wiki_%s_%s_%s_%s.data' % (first_paragraph_only, title, text_limit, take_head)
    url = f"https://en.wikipedia.org/w/api.php?format=json&action=query&prop=extracts&explaintext=1&titles={title}"
    if first_paragraph_only:
        url += "&exintro=1"
    import json
    if not os.path.isfile(filename):
        data = requests.get(url).json()
        json.dump(data, open(filename, 'wt'))
    else:
        data = json.load(open(filename, "rt"))
    page_content = list(data["query"]["pages"].values())[0]["extract"]
    if take_head is not None and text_limit is not None:
        page_content = page_content[:text_limit] if take_head else page_content[-text_limit:]
    title_url = str(title).replace(' ', '_')
    return Document(
        page_content=str(page_content),
        metadata={"source": f"https://en.wikipedia.org/wiki/{title_url}"},
    )


def get_wiki_sources(first_para=True, text_limit=None):
    """
    Get specific named sources from wikipedia
    :param first_para:
    :param text_limit:
    :return:
    """
    default_wiki_sources = ['Unix', 'Microsoft_Windows', 'Linux']
    wiki_sources = list(os.getenv('WIKI_SOURCES', default_wiki_sources))
    return [get_wiki_data(x, first_para, text_limit=text_limit) for x in wiki_sources]


def get_github_docs(repo_owner, repo_name):
    """
    Access github from specific repo
    :param repo_owner:
    :param repo_name:
    :return:
    """
    with tempfile.TemporaryDirectory() as d:
        subprocess.check_call(
            f"git clone --depth 1 https://github.com/{repo_owner}/{repo_name}.git .",
            cwd=d,
            shell=True,
        )
        git_sha = (
            subprocess.check_output("git rev-parse HEAD", shell=True, cwd=d)
            .decode("utf-8")
            .strip()
        )
        repo_path = pathlib.Path(d)
        markdown_files = list(repo_path.glob("*/*.md")) + list(
            repo_path.glob("*/*.mdx")
        )
        for markdown_file in markdown_files:
            with open(markdown_file, "r") as f:
                relative_path = markdown_file.relative_to(repo_path)
                github_url = f"https://github.com/{repo_owner}/{repo_name}/blob/{git_sha}/{relative_path}"
                yield Document(page_content=str(f.read()), metadata={"source": github_url})


def get_dai_pickle(dest="."):
    from huggingface_hub import hf_hub_download
    # True for case when locally already logged in with correct token, so don't have to set key
    token = os.getenv('HUGGING_FACE_HUB_TOKEN', True)
    path_to_zip_file = hf_hub_download('h2oai/dai_docs', 'dai_docs.pickle', token=token, repo_type='dataset')
    shutil.copy(path_to_zip_file, dest)


def get_dai_docs(from_hf=False, get_pickle=True):
    """
    Consume DAI documentation, or consume from public pickle
    :param from_hf: get DAI docs from HF, then generate pickle for later use by LangChain
    :param get_pickle: Avoid raw DAI docs, just get pickle directly from HF
    :return:
    """
    import pickle

    if get_pickle:
        get_dai_pickle()

    dai_store = 'dai_docs.pickle'
    dst = "working_dir_docs"
    if not os.path.isfile(dai_store):
        from create_data import setup_dai_docs
        dst = setup_dai_docs(dst=dst, from_hf=from_hf)

        import glob
        files = list(glob.glob(os.path.join(dst, '*rst'), recursive=True))

        basedir = os.path.abspath(os.getcwd())
        from create_data import rst_to_outputs
        new_outputs = rst_to_outputs(files)
        os.chdir(basedir)

        pickle.dump(new_outputs, open(dai_store, 'wb'))
    else:
        new_outputs = pickle.load(open(dai_store, 'rb'))

    sources = []
    for line, file in new_outputs:
        # gradio requires any linked file to be with app.py
        sym_src = os.path.abspath(os.path.join(dst, file))
        sym_dst = os.path.abspath(os.path.join(os.getcwd(), file))
        if os.path.lexists(sym_dst):
            os.remove(sym_dst)
        os.symlink(sym_src, sym_dst)
        itm = Document(page_content=str(line), metadata={"source": file})
        # NOTE: yield has issues when going into db, loses metadata
        # yield itm
        sources.append(itm)
    return sources


def get_supported_types():
    non_image_types0 = ["pdf", "txt", "csv", "toml", "py", "rst", "xml", "rtf",
                        "md",
                        "html", "mhtml", "htm",
                        "enex", "eml", "epub", "odt", "pptx", "ppt",
                        "zip",
                        "gz",
                        "gzip",
                        "urls",
                        "go",
                        ]
    # "msg",  GPL3

    video_types0 = ['WEBM',
                    'MPG', 'MP2', 'MPEG', 'MPE', '.PV',
                    'OGG',
                    'MP4', 'M4P', 'M4V',
                    'AVI', 'WMV',
                    'MOV', 'QT',
                    'FLV', 'SWF',
                    'AVCHD']
    video_types0 = [x.lower() for x in video_types0]
    image_types0 = get_image_types()
    return non_image_types0, image_types0, video_types0


non_image_types, image_types, video_types = get_supported_types()
set_image_types = set(image_types)

if have_libreoffice or True:
    # or True so it tries to load, e.g. on MAC/Windows, even if don't have libreoffice since works without that
    non_image_types.extend(["docx", "doc", "xls", "xlsx"])
if have_jq:
    non_image_types.extend(["json", "jsonl"])

if have_librosa:
    audio_types = ['aac', 'au', 'mp3', 'ogg', 'flac', 'm4a', 'wav', 'mp4', 'mpeg', 'mpg']
else:
    audio_types = []
set_audio_types = set(audio_types)

file_types = non_image_types + image_types + audio_types


def try_as_html(file):
    # try treating as html as occurs when scraping websites
    from bs4 import BeautifulSoup
    with open(file, "rt") as f:
        try:
            is_html = bool(BeautifulSoup(f.read(), "html.parser").find())
        except:  # FIXME
            is_html = False
    if is_html:
        file_url = 'file://' + file
        doc1 = UnstructuredURLLoader(urls=[file_url]).load()
        doc1 = [x for x in doc1 if x.page_content]
    else:
        doc1 = []
    return doc1


def json_metadata_func(record: dict, metadata: dict) -> dict:
    # Define the metadata extraction function.

    if isinstance(record, dict):
        metadata["sender_name"] = record.get("sender_name")
        metadata["timestamp_ms"] = record.get("timestamp_ms")

    if "source" in metadata:
        metadata["source_json"] = metadata['source']
    if "seq_num" in metadata:
        metadata["seq_num_json"] = metadata['seq_num']

    return metadata


def get_num_pages(file):
    try:
        import fitz
        src = fitz.open(file)
        return len(src)
    except:
        return None


def get_each_page(file):
    import fitz

    pages = []
    src = fitz.open(file)
    for page in src:
        tar = fitz.open()  # output PDF for 1 page
        # copy over current page
        tar.insert_pdf(src, from_page=page.number, to_page=page.number)
        tmpdir = os.getenv('TMPDDIR', tempfile.mkdtemp())
        makedirs(tmpdir, exist_ok=True)
        page_file = os.path.join(tmpdir, f"{file}-page-{page.number}-{str(uuid.uuid4())}.pdf")
        makedirs(os.path.dirname(page_file), exist_ok=True)
        tar.save(page_file)
        tar.close()
        pages.append(page_file)
    return pages


class Crawler:
    # FIXME: Consider scrapy
    # https://www.scrapingbee.com/blog/crawling-python/
    # https://github.com/scrapy/scrapy
    # https://www.scrapingbee.com/blog/web-scraping-with-scrapy/

    def __init__(self, urls=[], deeper_only=True, depth=int(os.getenv('CRAWL_DEPTH', '1')), verbose=False):
        self.visited_urls = []
        self.urls_to_visit = urls.copy()
        self.starting_urls = urls.copy()
        self.deeper_only = deeper_only
        self.depth = depth
        self.verbose = verbose
        self.final_urls = []

    def download_url(self, url):
        return requests.get(url).text

    def get_linked_urls(self, url, html):
        from bs4 import BeautifulSoup
        from urllib.parse import urljoin

        soup = BeautifulSoup(html, 'html.parser')
        for link in soup.find_all('a'):
            path = link.get('href')
            if path and path.startswith('/'):
                path = urljoin(url, path)
            yield path

    def add_url_to_visit(self, url):
        if url not in self.visited_urls and url not in self.urls_to_visit:
            if url in self.starting_urls:
                pass
            elif self.deeper_only and not any(url.startswith(x) for x in self.starting_urls):
                if self.verbose:
                    print("Skipped %s" % url, flush=True)
            else:
                self.urls_to_visit.append(url)
                if self.verbose:
                    print("Added %s" % url, flush=True)

    def crawl(self, url):
        html = self.download_url(url)
        for url in self.get_linked_urls(url, html):
            self.add_url_to_visit(url)

    def run(self):
        depth = 0
        while self.urls_to_visit:
            url = self.urls_to_visit.pop(0)
            if self.verbose:
                print(f'Crawling: {url}', flush=True)
            try:
                self.crawl(url)
            except Exception as e:
                if self.verbose:
                    print(f'Failed to crawl: {url}: {str(e)}', flush=True)
            finally:
                self.visited_urls.append(url)
                if depth >= self.depth:
                    if self.verbose:
                        print("Done crawling", flush=True)
                    break
                depth += 1
        self.final_urls = sorted(set(self.urls_to_visit + self.visited_urls))
        return self.final_urls


def file_to_doc(file,
                filei=0,
                base_path=None, verbose=False, fail_any_exception=False,
                chunk=True, chunk_size=512, n_jobs=-1,
                is_url=False, is_txt=False,

                # urls
                use_unstructured=True,
                use_playwright=False,
                use_selenium=False,
                use_scrapeplaywright=False,
                use_scrapehttp=False,

                # pdfs
                use_pymupdf='auto',
                use_unstructured_pdf='auto',
                use_pypdf='auto',
                enable_pdf_ocr='auto',
                try_pdf_as_html='auto',
                enable_pdf_doctr='auto',

                # images
                enable_ocr=False,
                enable_doctr=False,
                enable_pix2struct=False,
                enable_captions=True,
                enable_llava=True,
                enable_transcriptions=True,
                captions_model=None,
                llava_model=None,
                llava_prompt=None,

                asr_model=None,
                asr_gpu_id=0,

                model_loaders=None,

                # json
                jq_schema='.[]',
                extract_frames=10,

                headsize=50,  # see also H2OSerpAPIWrapper
                db_type=None,
                selected_file_types=None,

                is_public=False,
                from_ui=True,
                ):
    # SOME AUTODETECTION LOGIC FOR URL VS TEXT

    file_stripped = file.strip()  # in case accidental spaces in front or at end
    if file_stripped == '':
        raise ValueError("Refusing to accept empty data")
    file_lower = file_stripped.lower()
    case1_arxiv = file_lower.startswith('arxiv:') and len(file_lower.split('arxiv:')) == 2
    case2_arxiv = file_lower.startswith('https://arxiv.org/abs') and len(file_lower.split('https://arxiv.org/abs')) == 2
    case3_arxiv = file_lower.startswith('http://arxiv.org/abs') and len(file_lower.split('http://arxiv.org/abs')) == 2
    case4_arxiv = file_lower.startswith('arxiv.org/abs/') and len(file_lower.split('arxiv.org/abs/')) == 2

    url_prefixes_youtube = [
        'https://www.youtube.com/watch?v=',
        'http://www.youtube.com/watch?v=',
        'www.youtube.com/watch?v=',
        'youtube.com/watch?v=',
        'https://youtube.com/watch?v=',
        'http://youtube.com/watch?v=',

        'https://www.youtube.com/shorts/',
        'http://www.youtube.com/shorts/',
        'https://youtube.com/shorts/',
        'http://youtube.com/shorts/',
        'www.youtube.com/shorts/',
        'youtube.com/shorts/'
    ]

    is_arxiv = case1_arxiv or case2_arxiv or case3_arxiv or case4_arxiv
    is_youtube = any(
        file_lower.startswith(prefix) and len(file_lower.split(prefix)) == 2 for prefix in url_prefixes_youtube)

    if is_url and is_txt:
        # decide which
        if ' ' in file_stripped:
            # can't have literal space in URL
            is_url = False
        elif is_arxiv or is_youtube:
            # force it
            is_txt = False
        else:
            file_test = return_good_url(file_stripped)
            if file_test is None:
                is_url = False
            else:
                is_txt = False

    assert isinstance(model_loaders, dict)
    if selected_file_types is not None:
        set_image_audio_types1 = set_image_types.intersection(set(selected_file_types))
        set_audio_types1 = set_audio_types.intersection(set(selected_file_types))
    else:
        set_image_audio_types1 = set_image_types
        set_audio_types1 = set_audio_types

    assert db_type is not None
    chunk_sources = functools.partial(_chunk_sources, chunk=chunk, chunk_size=chunk_size, db_type=db_type)
    add_meta = functools.partial(_add_meta, headsize=headsize, filei=filei)
    # FIXME: if zip, file index order will not be correct if other files involved
    path_to_docs_func = functools.partial(path_to_docs,
                                          verbose=verbose,
                                          fail_any_exception=fail_any_exception,
                                          n_jobs=n_jobs,
                                          chunk=chunk, chunk_size=chunk_size,
                                          # url=file if is_url else None,
                                          # text=file if is_txt else None,

                                          # urls
                                          use_unstructured=use_unstructured,
                                          use_playwright=use_playwright,
                                          use_selenium=use_selenium,
                                          use_scrapeplaywright=use_scrapeplaywright,
                                          use_scrapehttp=use_scrapehttp,

                                          # pdfs
                                          use_pymupdf=use_pymupdf,
                                          use_unstructured_pdf=use_unstructured_pdf,
                                          use_pypdf=use_pypdf,
                                          enable_pdf_ocr=enable_pdf_ocr,
                                          enable_pdf_doctr=enable_pdf_doctr,
                                          try_pdf_as_html=try_pdf_as_html,

                                          # images
                                          enable_ocr=enable_ocr,
                                          enable_doctr=enable_doctr,
                                          enable_pix2struct=enable_pix2struct,
                                          enable_captions=enable_captions,
                                          captions_model=captions_model,
                                          enable_llava=enable_llava,
                                          llava_model=llava_model,
                                          llava_prompt=llava_prompt,

                                          # audio
                                          enable_transcriptions=enable_transcriptions,
                                          asr_model=asr_model,

                                          caption_loader=model_loaders['caption'],
                                          doctr_loader=model_loaders['doctr'],
                                          pix2struct_loader=model_loaders['pix2struct'],
                                          asr_loader=model_loaders['asr'],

                                          # json
                                          jq_schema=jq_schema,
                                          # video
                                          extract_frames=extract_frames,

                                          db_type=db_type,

                                          is_public=is_public,
                                          from_ui=from_ui,
                                          )

    if file is None:
        if fail_any_exception:
            raise RuntimeError("Unexpected None file")
        else:
            return []
    doc1 = []  # in case no support, or disabled support
    if base_path is None and not is_txt and not is_url:
        # then assume want to persist but don't care which path used
        # can't be in base_path
        dir_name = os.path.dirname(file)
        base_name = os.path.basename(file)
        # if from gradio, will have its own temp uuid too, but that's ok
        base_name = sanitize_filename(base_name) + "_" + str(uuid.uuid4())[:10]
        base_path = os.path.join(dir_name, base_name)

    orig_url = None
    if is_url and any([file.strip().lower().endswith('.' + x) for x in file_types]):
        # then just download, so can use good parser, not always unstructured url parser
        base_path_url = "urls_downloaded"
        base_path_url = makedirs(base_path_url, exist_ok=True, tmp_ok=True, use_base=True)
        source_file = os.path.join(base_path_url,
                                   "_%s_%s" % ("_" + str(uuid.uuid4())[:10], os.path.basename(urlparse(file).path)))
        try:
            download_simple(file, source_file, overwrite=True, verbose=verbose)
        except BaseException as e:
            print("Download simple failed: %s, trying other means" % str(e), flush=True)
        if os.path.isfile(source_file):
            orig_url = file
            is_url = False
            file = source_file

    can_do_audio_transcription = isinstance(file, str) and \
                                 any(file.lower().endswith(x) for x in set_audio_types1) and enable_transcriptions
    can_do_video_extraction = isinstance(file, str) and \
                              any([file.endswith(x) for x in video_types]) and extract_frames > 0 and have_fiftyone

    if is_url:
        if is_arxiv:
            if case1_arxiv:
                query = file.lower().split('arxiv:')[1].strip()
            elif case2_arxiv:
                query = file.lower().split('https://arxiv.org/abs/')[1].strip()
            elif case2_arxiv:
                query = file.lower().split('http://arxiv.org/abs/')[1].strip()
            elif case3_arxiv:
                query = file.lower().split('arxiv.org/abs/')[1].strip()
            else:
                raise RuntimeError("Unexpected arxiv error for %s" % file)
            if have_arxiv:
                trials = 3
                docs1 = []
                for trial in range(trials):
                    try:
                        docs1 = ArxivLoader(query=query, load_max_docs=20, load_all_available_meta=True).load()
                        break
                    except urllib.error.URLError:
                        pass
                if not docs1:
                    print("Failed to get arxiv %s" % query, flush=True)
                # ensure string, sometimes None
                [[x.metadata.update({k: str(v)}) for k, v in x.metadata.items()] for x in docs1]
                query_url = f"https://arxiv.org/abs/{query}"
                [x.metadata.update(
                    dict(source=x.metadata.get('entry_id', query_url), query=query_url,
                         input_type='arxiv', head=x.metadata.get('Title', ''), date=str(datetime.now))) for x in
                    docs1]
            else:
                docs1 = []
            add_meta(docs1, file, parser="is_url")
            docs1 = clean_doc(docs1)
            doc1.extend(chunk_sources(docs1))
        elif is_youtube and (enable_transcriptions or extract_frames > 0 and have_fiftyone):
            e = None
            handled = False
            docs1 = []
            files_out = []
            if enable_transcriptions:
                try:
                    if model_loaders['asr'] is not None and not isinstance(model_loaders['asr'], (str, bool)):
                        # assumes didn't fork into this process with joblib, else can deadlock
                        if verbose:
                            print("Reuse ASR", flush=True)
                        model_loaders['asr'].load_model()
                    else:
                        if verbose:
                            print("Fresh ASR", flush=True)
                        from audio_langchain import H2OAudioCaptionLoader
                        model_loaders['asr'] = H2OAudioCaptionLoader(asr_model=asr_model,
                                                                     asr_gpu=model_loaders['asr'] == 'gpu',
                                                                     gpu_id=asr_gpu_id,
                                                                     )
                    model_loaders['asr'].set_audio_paths([file])
                    docs1c = model_loaders['asr'].load(from_youtube=True)
                    files_out = model_loaders['asr'].files_out
                    docs1c = [x for x in docs1c if x.page_content]
                    add_meta(docs1c, file, parser='H2OAudioCaptionLoader: %s' % asr_model)
                    # caption didn't set source, so fix-up meta
                    hash_of_file = hash_file(file)
                    [doci.metadata.update(source=file, hashid=hash_of_file) for doci in docs1c]
                    for file_out_i, file_out in enumerate(files_out):
                        key = 'source_true_' + str(file_out_i)
                        [doci.metadata.update({key: file_out}) for doci in docs1c]
                    docs1.extend(docs1c)
                    doc1.extend(chunk_sources(docs1))
                    handled = True
                except BaseException as e0:
                    print("ASR: %s: %s" % (str(e0), traceback.print_exception(e0)), flush=True)
                    e = e0
                handled |= len(docs1) > 0
            if extract_frames > 0 and have_fiftyone:
                try:
                    from src.vision.extract_movie import extract_unique_frames
                    if not files_out or True:  # always do, seems makes audio m4a not with video when downloads
                        # have to directly download
                        export_dir = extract_unique_frames(urls=[file], extract_frames=extract_frames)
                        docs1c_files = path_to_docs_func(export_dir)
                    else:
                        # just use already-downloaded files
                        docs1c_files = []
                        for file_out in files_out:
                            export_dir = extract_unique_frames(file=file_out, extract_frames=extract_frames)
                            docs1c_files.extend(path_to_docs_func(export_dir))
                    if os.getenv('FRAMES_AS_SAME_DOC', '0') == '1':
                        add_meta(docs1c_files, file, parser='extract_frames from %s' % file)
                        hash_of_file = hash_file(file)
                        [doci.metadata.update(source=file, hashid=hash_of_file) for doci in docs1c_files]
                    else:
                        [x.metadata.update(dict(original_source=file)) for order_id, x in enumerate(docs1c_files)]
                    docs1c_files = chunk_sources(docs1c_files)
                    doc1.extend(docs1c_files)
                except BaseException as e0:
                    print("Extract YouTube Frames: %s" % str(e0), flush=True)
                    e = e0
                handled |= len(docs1) > 0
            if len(doc1) == 0:
                # if literally nothing, show failed to parse so user knows, since unlikely nothing in PDF at all.
                if handled:
                    raise ValueError("%s had no valid text, but meta data was parsed" % file)
                else:
                    raise ValueError("%s had no valid text and no meta data was parsed: %s" % (file, str(e)))
        else:
            if not (file.startswith("http://") or file.startswith("file://") or file.startswith("https://")):
                file = 'http://' + file
            url_depth = int(os.getenv('ALL_CRAWL_DEPTH', '0'))
            if url_depth > 0:
                final_urls = Crawler(urls=[file], verbose=verbose).run()
            else:
                final_urls = [file]
            docs1 = []
            do_unstructured = only_unstructured_urls or use_unstructured
            if only_selenium or only_playwright:
                do_unstructured = False
            do_playwright = have_playwright and (use_playwright or only_playwright)
            if only_unstructured_urls or only_selenium:
                do_playwright = False
            do_selenium = have_selenium and (use_selenium or only_selenium)
            if only_unstructured_urls or only_playwright:
                do_selenium = False
            if do_unstructured or use_unstructured:
                docs1a = UnstructuredURLLoader(urls=final_urls, headers=dict(ssl_verify="False")).load()
                docs1a = [x for x in docs1a if
                          x.page_content and x.page_content != '403 Forbidden' and not x.page_content.startswith(
                              'Access Denied')]
                add_parser(docs1a, 'UnstructuredURLLoader')
                docs1.extend(docs1a)
            if len(docs1) == 0 and have_playwright or do_playwright:
                # then something went wrong, try another loader:
                from langchain.document_loaders import PlaywrightURLLoader
                docs1a = asyncio.run(PlaywrightURLLoader(urls=final_urls).aload())
                # docs1 = PlaywrightURLLoader(urls=[file]).load()
                docs1a = [x for x in docs1a if
                          x.page_content and x.page_content != '403 Forbidden' and not x.page_content.startswith(
                              'Access Denied')]
                add_parser(docs1a, 'PlaywrightURLLoader')
                docs1.extend(docs1a)
            if len(docs1) == 0 and have_selenium or do_selenium:
                # then something went wrong, try another loader:
                # but requires Chrome binary, else get: selenium.common.exceptions.WebDriverException:
                # Message: unknown error: cannot find Chrome binary
                from langchain.document_loaders import SeleniumURLLoader
                from selenium.common.exceptions import WebDriverException
                try:
                    docs1a = SeleniumURLLoader(urls=final_urls).load()
                    docs1a = [x for x in docs1a if
                              x.page_content and x.page_content != '403 Forbidden' and not x.page_content.startswith(
                                  'Access Denied')]
                    add_parser(docs1a, 'SeleniumURLLoader')
                    docs1.extend(docs1a)
                except WebDriverException as e:
                    print("No web driver: %s" % str(e), flush=True)
            if use_scrapehttp or use_scrapeplaywright:
                docs1a = []
                if url_depth > 0:
                    # then already did crawl over depth, just use
                    pass
                else:
                    final_urls = Crawler(urls=[file], verbose=verbose).run()
                if use_scrapehttp:
                    loader = AsyncHtmlLoader(final_urls, verify_ssl=False, requests_per_second=10,
                                             ignore_load_errors=True)
                    docs1a = loader.load()
                if use_scrapeplaywright:
                    loader = AsyncChromiumLoader(final_urls)
                    docs1a = loader.load()
                if os.getenv('HTML_TRANS', 'HTML2TEXT') == 'BS4':
                    bs_transformer = BeautifulSoupTransformer()
                    # Scrape text content tags such as <p>, <li>, <div>, and <a> tags from the HTML content:
                    # https://python.langchain.com/docs/use_cases/web_scraping#quickstart
                    tags_to_extract = ast.literal_eval(os.getenv('BS4_TAGS', '["span"]'))
                    docs1a = bs_transformer.transform_documents(docs1a, tags_to_extract=tags_to_extract)
                else:
                    html2text = Html2TextTransformer()
                    docs1a = html2text.transform_documents(docs1a)
                docs1.extend(docs1a)
            [x.metadata.update(dict(input_type='url', date=str(datetime.now))) for x in docs1]
            add_meta(docs1, file, parser="is_url")
            docs1 = clean_doc(docs1)
            doc1.extend(chunk_sources(docs1))
    elif is_txt:
        base_path = "user_paste"
        base_path = makedirs(base_path, exist_ok=True, tmp_ok=True, use_base=True)
        source_file = os.path.join(base_path, "_%s.txt" % str(uuid.uuid4())[:10])
        with open(source_file, "wt", encoding="utf-8") as f:
            f.write(file)
        metadata = dict(source=source_file, date=str(datetime.now()), input_type='pasted txt')
        doc1 = Document(page_content=str(file), metadata=metadata)
        add_meta(doc1, file, parser="f.write")
        # Bit odd to change if was original text
        # doc1 = clean_doc(doc1)
    elif file.lower().endswith('.html') or file.lower().endswith('.mhtml') or file.lower().endswith('.htm'):
        docs1 = UnstructuredHTMLLoader(file_path=file).load()
        add_meta(docs1, file, parser='UnstructuredHTMLLoader')
        docs1 = clean_doc(docs1)
        doc1 = chunk_sources(docs1, language=Language.HTML)
    elif (file.lower().endswith('.docx') or file.lower().endswith('.doc')) and (have_libreoffice or True):
        docs1 = UnstructuredWordDocumentLoader(file_path=file).load()
        add_meta(docs1, file, parser='UnstructuredWordDocumentLoader')
        docs1 = [x for x in docs1 if x.page_content]
        if not docs1:
            from langchain_community.document_loaders import Docx2txtLoader
            docs1 = Docx2txtLoader(file_path=file).load()
            docs1 = [x for x in docs1 if x.page_content]
            add_meta(docs1, file, parser='Docx2txtLoader')
        try:
            # maybe images
            import docx2txt

            tmpdir = os.path.join(get_gradio_tmp(), str(uuid.uuid4()))
            makedirs(tmpdir, exist_ok=True)
            text = docx2txt.process(file, tmpdir)
            images = os.listdir(tmpdir)
            docs1 = path_to_docs_func([os.path.join(tmpdir, x) for x in images])
        except Exception as e:
            print("docx images failure: %s" % str(e))

        doc1 = chunk_sources(docs1)
    elif (file.lower().endswith('.xlsx') or file.lower().endswith('.xls')) and (have_libreoffice or True):
        docs1 = UnstructuredExcelLoader(file_path=file).load()
        add_meta(docs1, file, parser='UnstructuredExcelLoader')
        doc1 = chunk_sources(docs1)
    elif file.lower().endswith('.odt'):
        docs1 = UnstructuredODTLoader(file_path=file).load()
        add_meta(docs1, file, parser='UnstructuredODTLoader')
        doc1 = chunk_sources(docs1)
    elif file.lower().endswith('pptx') or file.lower().endswith('ppt'):
        docs1 = UnstructuredPowerPointLoader(file_path=file).load()
        add_meta(docs1, file, parser='UnstructuredPowerPointLoader')
        docs1 = clean_doc(docs1)
        doc1 = chunk_sources(docs1)
    elif file.lower().endswith('.txt'):
        # use UnstructuredFileLoader ?
        docs1 = TextLoader(file, encoding="utf8", autodetect_encoding=True).load()
        # makes just one, but big one
        doc1 = chunk_sources(docs1)
        # Bit odd to change if was original text
        # doc1 = clean_doc(doc1)
        add_meta(doc1, file, parser='TextLoader')
    elif file.lower().endswith('.rtf'):
        docs1 = UnstructuredRTFLoader(file).load()
        add_meta(docs1, file, parser='UnstructuredRTFLoader')
        doc1 = chunk_sources(docs1)
    elif file.lower().endswith('.md'):
        docs1 = UnstructuredMarkdownLoader(file).load()
        add_meta(docs1, file, parser='UnstructuredMarkdownLoader')
        docs1 = clean_doc(docs1)
        doc1 = chunk_sources(docs1, language=Language.MARKDOWN)
    elif file.lower().endswith('.enex'):
        docs1 = EverNoteLoader(file).load()
        add_meta(doc1, file, parser='EverNoteLoader')
        doc1 = chunk_sources(docs1)
    elif file.lower().endswith('.epub'):
        docs1 = UnstructuredEPubLoader(file).load()
        add_meta(docs1, file, parser='UnstructuredEPubLoader')
        doc1 = chunk_sources(docs1)
    elif can_do_audio_transcription or can_do_video_extraction:
        handled = False
        e = None
        if can_do_audio_transcription:
            docs1c = []
            try:
                if model_loaders['asr'] is not None and not isinstance(model_loaders['asr'], (str, bool)):
                    # assumes didn't fork into this process with joblib, else can deadlock
                    if verbose:
                        print("Reuse ASR", flush=True)
                    model_loaders['asr'].load_model()
                else:
                    if verbose:
                        print("Fresh ASR", flush=True)
                    from audio_langchain import H2OAudioCaptionLoader
                    model_loaders['asr'] = H2OAudioCaptionLoader(asr_model=asr_model,
                                                                 asr_gpu=model_loaders['asr'] == 'gpu',
                                                                 gpu_id=asr_gpu_id,
                                                                 )
                model_loaders['asr'].set_audio_paths([file])
                docs1c = model_loaders['asr'].load(from_youtube=False)
                docs1c = [x for x in docs1c if x.page_content]
                add_meta(docs1c, file, parser='H2OAudioCaptionLoader: %s' % asr_model)
                files_out = model_loaders['asr'].files_out
                for file_out_i, file_out in enumerate(files_out):
                    key = 'source_true_' + str(file_out_i)
                    [doci.metadata.update({key: file_out}) for doci in docs1c]
                hash_of_file = hash_file(file)
                [doci.metadata.update(source=file, hashid=hash_of_file) for doci in docs1c]
                docs1c = chunk_sources(docs1c)
                # caption didn't set source, so fix-up meta
                doc1.extend(docs1c)
            except BaseException as e0:
                print("ASR2: %s" % str(e0), flush=True)
                e = e0
            handled |= len(docs1c) > 0

        if can_do_video_extraction:
            docs1c_files = []
            try:
                from src.vision.extract_movie import extract_unique_frames
                export_dir = extract_unique_frames(file=file, extract_frames=extract_frames)
                docs1c_files = path_to_docs_func(export_dir)
                if os.getenv('FRAMES_AS_SAME_DOC', '0') == '1':
                    add_meta(docs1c_files, file, parser='extract_frames from %s' % file)
                    hash_of_file = hash_file(file)
                    [doci.metadata.update(source=file, hashid=hash_of_file) for doci in docs1c_files]
                else:
                    [x.metadata.update(dict(original_source=file)) for order_id, x in enumerate(docs1c_files)]
                doc1.extend(docs1c_files)
            except BaseException as e0:
                print("Extract YouTube Frames: %s" % str(e0), flush=True)
                e = e0
            handled |= len(docs1c_files) > 0
        if len(doc1) == 0:
            # if literally nothing, show failed to parse so user knows, since unlikely nothing in PDF at all.
            if handled:
                raise ValueError("%s had no valid text, but meta data was parsed" % file)
            else:
                raise ValueError("%s had no valid text and no meta data was parsed: %s" % (file, str(e)))
    elif any(file.lower().endswith(x) for x in set_image_audio_types1):
        handled = False
        e = None
        docs1 = []
        if have_tesseract and enable_ocr:
            file_ocr = fix_image_file(file, do_align=True, do_rotate=True, do_pad=False)
            if verbose:
                print("BEGIN: Tesseract", flush=True)
            try:
                # OCR, somewhat works, but not great
                docs1a = UnstructuredImageLoader(file_ocr, strategy='ocr_only').load()
                # docs1a = UnstructuredImageLoader(file, strategy='hi_res').load()
                docs1a = [x for x in docs1a if x.page_content]
                add_meta(docs1a, file, parser='UnstructuredImageLoader', file_as_source=True)
                [doci.metadata.update(source_true=file_ocr) for doci in docs1a]
                docs1.extend(docs1a)
            except BaseException as e0:
                print("UnstructuredImageLoader: %s" % str(e0), flush=True)
                e = e0
            handled |= len(docs1) > 0
            if verbose:
                print("END: Tesseract", flush=True)
        if have_doctr and enable_doctr:
            file_doctr = fix_image_file(file, do_align=True, do_rotate=True, do_pad=True)
            if verbose:
                print("BEGIN: DocTR", flush=True)
            try:
                if model_loaders['doctr'] is not None and not isinstance(model_loaders['doctr'], (str, bool)):
                    if verbose:
                        print("Reuse DocTR", flush=True)
                    model_loaders['doctr'].load_model()
                else:
                    if verbose:
                        print("Fresh DocTR", flush=True)
                    from image_doctr import H2OOCRLoader
                    model_loaders['doctr'] = H2OOCRLoader(layout_aware=True)
                model_loaders['doctr'].set_document_paths([file_doctr])
                docs1c = model_loaders['doctr'].load()
                docs1c = [x for x in docs1c if x.page_content]
                add_meta(docs1c, file, parser='H2OOCRLoader: %s' % 'DocTR', file_as_source=True)
                # caption didn't set source, so fix-up meta
                hash_of_file = hash_file(file)
                [doci.metadata.update(source=file, source_true=file_doctr, hashid=hash_of_file) for doci in docs1c]
                docs1.extend(docs1c)
            except BaseException as e0:
                print("H2OOCRLoader: %s" % str(e0), flush=True)
                e = e0
            handled |= len(docs1) > 0
            if verbose:
                print("END: DocTR", flush=True)
        if enable_captions:
            file_blip = fix_image_file(file, do_align=False, do_rotate=False, do_pad=False)
            # BLIP
            if verbose:
                print("BEGIN: BLIP", flush=True)
            try:
                if model_loaders['caption'] is not None and not isinstance(model_loaders['caption'], (str, bool)):
                    # assumes didn't fork into this process with joblib, else can deadlock
                    if verbose:
                        print("Reuse BLIP", flush=True)
                    model_loaders['caption'].load_model()
                else:
                    if verbose:
                        print("Fresh BLIP", flush=True)
                    from image_captions import H2OImageCaptionLoader
                    model_loaders['caption'] = H2OImageCaptionLoader(caption_gpu=model_loaders['caption'] == 'gpu',
                                                                     blip_model=captions_model,
                                                                     blip_processor=captions_model)
                model_loaders['caption'].set_image_paths([file_blip])
                docs1c = model_loaders['caption'].load()
                docs1c = [x for x in docs1c if x.page_content]
                add_meta(docs1c, file, parser='H2OImageCaptionLoader: %s' % captions_model, file_as_source=True)
                # caption didn't set source, so fix-up meta
                hash_of_file = hash_file(file)
                [doci.metadata.update(source=file, source_true=file_blip, hashid=hash_of_file) for doci in docs1c]
                docs1.extend(docs1c)
            except BaseException as e0:
                print("H2OImageCaptionLoader: %s" % str(e0), flush=True)
                e = e0
            handled |= len(docs1) > 0

            if verbose:
                print("END: BLIP", flush=True)
        if enable_pix2struct:
            file_pix = fix_image_file(file, do_align=True, do_rotate=True, do_pad=False)
            # PIX
            if verbose:
                print("BEGIN: Pix2Struct", flush=True)
            try:
                if model_loaders['pix2struct'] is not None and not isinstance(model_loaders['pix2struct'], (str, bool)):
                    if verbose:
                        print("Reuse pix2struct", flush=True)
                    model_loaders['pix2struct'].load_model()
                else:
                    if verbose:
                        print("Fresh pix2struct", flush=True)
                    from image_pix2struct import H2OPix2StructLoader
                    model_loaders['pix2struct'] = H2OPix2StructLoader()
                model_loaders['pix2struct'].set_image_paths([file_pix])
                docs1c = model_loaders['pix2struct'].load()
                docs1c = [x for x in docs1c if x.page_content]
                add_meta(docs1c, file, parser='H2OPix2StructLoader: %s' % model_loaders['pix2struct'],
                         file_as_source=True)
                # caption didn't set source, so fix-up meta
                hash_of_file = hash_file(file)
                [doci.metadata.update(source=file, source_true=file_pix, hashid=hash_of_file) for doci in docs1c]
                docs1.extend(docs1c)
            except BaseException as e0:
                print("H2OPix2StructLoader: %s" % str(e0), flush=True)
                e = e0
            handled |= len(docs1) > 0
            if verbose:
                print("END: Pix2Struct", flush=True)
        if llava_model and enable_llava:
            file_llava = fix_image_file(file, do_align=True, do_rotate=True, do_pad=False)
            # LLaVa
            if verbose:
                print("BEGIN: LLaVa", flush=True)
            try:
                from src.vision.utils_vision import get_llava_response
                res, llava_prompt = get_llava_response(file_llava, llava_model,
                                                       prompt=llava_prompt,
                                                       allow_prompt_auto=True,
                                                       max_time=60,  # not too much time for docQA
                                                       )
                metadata = dict(source=file, date=str(datetime.now()), input_type='LLaVa')
                docs1c = [Document(page_content=res, metadata=metadata)]
                docs1c = [x for x in docs1c if x.page_content]
                add_meta(docs1c, file, parser='LLaVa: %s' % llava_model, file_as_source=True)
                # caption didn't set source, so fix-up meta
                hash_of_file = hash_file(file)
                [doci.metadata.update(source=file, source_true=file_llava, hashid=hash_of_file,
                                      llava_prompt=llava_prompt or '') for doci in
                 docs1c]
                docs1.extend(docs1c)
            except BaseException as e0:
                print("LLaVa: %s: %s" % (str(e0), traceback.print_exception(e0)), flush=True)
                e = e0
            handled |= len(docs1) > 0
            if verbose:
                print("END: LLaVa", flush=True)

        doc1 = chunk_sources(docs1)
        if len(doc1) == 0:
            # if literally nothing, show failed to parse so user knows, since unlikely nothing in PDF at all.
            if handled:
                raise ValueError("%s had no valid text, but meta data was parsed" % file)
            else:
                raise ValueError("%s had no valid text and no meta data was parsed: %s" % (file, str(e)))
    elif file.lower().endswith('.msg'):
        raise RuntimeError("Not supported, GPL3 license")
        # docs1 = OutlookMessageLoader(file).load()
        # docs1[0].metadata['source'] = file
    elif file.lower().endswith('.eml'):
        try:
            docs1 = UnstructuredEmailLoader(file).load()
            add_meta(docs1, file, parser='UnstructuredEmailLoader')
            doc1 = chunk_sources(docs1)
        except ValueError as e:
            if 'text/html content not found in email' in str(e):
                pass
            else:
                raise
        doc1 = [x for x in doc1 if x.page_content]
        if len(doc1) == 0:
            # e.g. plain/text dict key exists, but not
            # doc1 = TextLoader(file, encoding="utf8").load()
            docs1 = UnstructuredEmailLoader(file, content_source="text/plain").load()
            docs1 = [x for x in docs1 if x.page_content]
            add_meta(docs1, file, parser='UnstructuredEmailLoader text/plain')
            doc1 = chunk_sources(docs1)
    # elif file.lower().endswith('.gcsdir'):
    #    doc1 = GCSDirectoryLoader(project_name, bucket, prefix).load()
    # elif file.lower().endswith('.gcsfile'):
    # doc1 = GCSFileLoader(project_name, bucket, blob).load()
    elif file.lower().endswith('.rst'):
        with open(file, "r") as f:
            doc1 = Document(page_content=str(f.read()), metadata={"source": file})
        add_meta(doc1, file, parser='f.read()')
        doc1 = chunk_sources(doc1, language=Language.RST)
    elif file.lower().endswith('.json'):
        # 10k rows, 100 columns-like parts 4 bytes each
        JSON_SIZE_LIMIT = int(os.getenv('JSON_SIZE_LIMIT', str(10 * 10 * 1024 * 10 * 4)))
        if os.path.getsize(file) > JSON_SIZE_LIMIT:
            raise ValueError(
                "JSON file sizes > %s not supported for naive parsing and embedding, requires Agents enabled" % JSON_SIZE_LIMIT)
        loader = JSONLoader(
            file_path=file,
            # jq_schema='.messages[].content',
            jq_schema=jq_schema,
            text_content=False,
            metadata_func=json_metadata_func)
        try:
            doc1 = loader.load()
            add_meta(doc1, file, parser='JSONLoader: %s' % jq_schema)
            fix_json_meta(doc1)
        except Exception as e:
            if os.getenv("TRYJSONASTEXT", '1') == '0':
                raise
            # revert to treating as text
            metadata = dict(source=file, date=str(datetime.now()), input_type='JSONAsText')
            with open(file, "r") as f:
                doc1 = Document(page_content=str(f.read()), metadata=metadata)
            add_meta(doc1, file, parser='JSONAsTextLoader: json failed with: %s' % str(e))
        doc1 = chunk_sources(doc1)
    elif file.lower().endswith('.jsonl'):
        loader = JSONLoader(
            file_path=file,
            # jq_schema='.messages[].content',
            jq_schema=jq_schema,
            json_lines=True,
            text_content=False,
            metadata_func=json_metadata_func)
        try:
            doc1 = loader.load()
            add_meta(doc1, file, parser='JSONLLoader: %s' % jq_schema)
            fix_json_meta(doc1)
        except Exception as e:
            if os.getenv("TRYJSONASTEXT", '1') == '0':
                raise
            # revert to treating as text
            metadata = dict(source=file, date=str(datetime.now()), input_type='JSONLAsText')
            with open(file, "r") as f:
                doc1 = Document(page_content=str(f.read()), metadata=metadata)
            add_meta(doc1, file, parser='JSONLAsTextLoader: jsonl failed with: %s' % str(e))
        doc1 = chunk_sources(doc1)
    elif file.lower().endswith('.pdf'):
        # migration
        if isinstance(use_pymupdf, bool):
            if use_pymupdf == False:
                use_pymupdf = 'off'
            if use_pymupdf == True:
                use_pymupdf = 'on'
        if isinstance(use_unstructured_pdf, bool):
            if use_unstructured_pdf == False:
                use_unstructured_pdf = 'off'
            if use_unstructured_pdf == True:
                use_unstructured_pdf = 'on'
        if isinstance(use_pypdf, bool):
            if use_pypdf == False:
                use_pypdf = 'off'
            if use_pypdf == True:
                use_pypdf = 'on'
        if isinstance(enable_pdf_ocr, bool):
            if enable_pdf_ocr == False:
                enable_pdf_ocr = 'off'
            if enable_pdf_ocr == True:
                enable_pdf_ocr = 'on'
        if isinstance(try_pdf_as_html, bool):
            if try_pdf_as_html == False:
                try_pdf_as_html = 'off'
            if try_pdf_as_html == True:
                try_pdf_as_html = 'on'

        num_pages = get_num_pages(file)

        doc1 = []
        tried_others = False
        handled = False
        did_pymupdf = False
        did_unstructured = False
        e = None
        if have_pymupdf and (len(doc1) == 0 and use_pymupdf == 'auto' or use_pymupdf == 'on'):
            # GPL, only use if installed
            from langchain.document_loaders import PyMuPDFLoader
            # load() still chunks by pages, but every page has title at start to help
            try:
                doc1a = PyMuPDFLoader(file).load()
                did_pymupdf = True
            except BaseException as e0:
                doc1a = []
                print("PyMuPDFLoader: %s" % str(e0), flush=True)
                e = e0
            # remove empty documents
            handled |= len(doc1a) > 0
            doc1a = [x for x in doc1a if x.page_content]
            doc1a = clean_doc(doc1a)
            add_parser(doc1a, 'PyMuPDFLoader')
            doc1.extend(doc1a)
        # PyPDF is first if PyMuPDF not installed
        if len(doc1) == 0 and use_pypdf == 'auto' or use_pypdf == 'on':
            tried_others = True
            # open-source fallback
            # load() still chunks by pages, but every page has title at start to help
            try:
                doc1a = PyPDFLoader(file).load()
            except BaseException as e0:
                doc1a = []
                print("PyPDFLoader: %s" % str(e0), flush=True)
                e = e0
            handled |= len(doc1a) > 0
            # remove empty documents
            doc1a = [x for x in doc1a if x.page_content]
            doc1a = clean_doc(doc1a)
            add_parser(doc1a, 'PyPDFLoader')
            doc1.extend(doc1a)
        # do OCR/tesseract if only 2 page and auto, since doctr superior and faster
        if (len(doc1) == 0 or num_pages is not None and num_pages < 2) and use_unstructured_pdf == 'auto' \
                or use_unstructured_pdf == 'on':
            tried_others = True
            try:
                doc1a = UnstructuredPDFLoader(file).load()
                did_unstructured = True
            except BaseException as e0:
                doc1a = []
                print("UnstructuredPDFLoader: %s" % str(e0), flush=True)
                e = e0
            handled |= len(doc1a) > 0
            # remove empty documents
            doc1a = [x for x in doc1a if x.page_content]
            add_parser(doc1a, 'UnstructuredPDFLoader')
            # seems to not need cleaning in most cases
            doc1.extend(doc1a)
        if not did_pymupdf and ((have_pymupdf and len(doc1) == 0) and tried_others):
            # try again in case only others used, but only if didn't already try (2nd part of and)
            # GPL, only use if installed
            from langchain.document_loaders import PyMuPDFLoader
            # load() still chunks by pages, but every page has title at start to help
            try:
                doc1a = PyMuPDFLoader(file).load()
            except BaseException as e0:
                doc1a = []
                print("PyMuPDFLoader: %s" % str(e0), flush=True)
                e = e0
            handled |= len(doc1a) > 0
            # remove empty documents
            doc1a = [x for x in doc1a if x.page_content]
            doc1a = clean_doc(doc1a)
            add_parser(doc1a, 'PyMuPDFLoader2')
            doc1.extend(doc1a)
        did_pdf_ocr = False
        if len(doc1) == 0 and (enable_pdf_ocr == 'auto' and enable_pdf_doctr != 'on') or enable_pdf_ocr == 'on':
            did_pdf_ocr = True
            # no did_unstructured condition here because here we do OCR, and before we did not
            # try OCR in end since slowest, but works on pure image pages well
            try:
                doc1a = UnstructuredPDFLoader(file, strategy='ocr_only').load()
            except BaseException as e0:
                doc1a = []
                print("UnstructuredPDFLoader: %s" % str(e0), flush=True)
                e = e0
            handled |= len(doc1a) > 0
            # remove empty documents
            doc1a = [x for x in doc1a if x.page_content]
            add_parser(doc1a, 'UnstructuredPDFLoader ocr_only')
            # seems to not need cleaning in most cases
            doc1.extend(doc1a)
        # Some PDFs return nothing or junk from PDFMinerLoader
        # if auto, do doctr pdf if not too many pages, else can be slow/expensive
        if (len(doc1) == 0 or num_pages is not None and num_pages < 5) and enable_pdf_doctr == 'auto' or \
                enable_pdf_doctr == 'on':
            if verbose:
                print("BEGIN: DocTR", flush=True)
            if model_loaders['doctr'] is not None and not isinstance(model_loaders['doctr'], (str, bool)):
                model_loaders['doctr'].load_model()
            else:
                from image_doctr import H2OOCRLoader
                model_loaders['doctr'] = H2OOCRLoader(layout_aware=True)
            # avoid having all pages in memory at same time, for large PDFs leads to system OOM
            try:
                pages = get_each_page(file)
                got_pages = True
            except Exception as e:
                # FIXME: protection for now, unsure how generally will work
                print("Exception in doctr page handling: %s" % str(e), flush=True)
                pages = [file]
                got_pages = False
            try:
                model_loaders['doctr'].set_document_paths(pages)
                doc1a = model_loaders['doctr'].load()
            except BaseException as e0:
                doc1a = []
                print("H2OOCRLoader: %s" % str(e0), flush=True)
                e = e0
            doc1a = [x for x in doc1a if x.page_content]
            add_meta(doc1a, file, parser='H2OOCRLoader: %s' % 'DocTR')
            handled |= len(doc1a) > 0
            if got_pages:
                for page in pages:
                    remove(page)
            # caption didn't set source, so fix-up meta
            hash_of_file = hash_file(file)
            [doci.metadata.update(source=file, hashid=hash_of_file) for doci in doc1a]
            doc1.extend(doc1a)
            if verbose:
                print("END: DocTR", flush=True)
        if try_pdf_as_html in ['auto', 'on']:
            doc1a = try_as_html(file)
            add_parser(doc1a, 'try_as_html')
            doc1.extend(doc1a)

        if len(doc1) == 0:
            # if literally nothing, show failed to parse so user knows, since unlikely nothing in PDF at all.
            if handled:
                raise ValueError("%s had no valid text, but meta data was parsed" % file)
            else:
                raise ValueError("%s had no valid text and no meta data was parsed: %s" % (file, str(e)))
        add_meta(doc1, file, parser='pdf')
        doc1 = chunk_sources(doc1)
    elif file.lower().endswith('.csv'):
        CSV_SIZE_LIMIT = int(os.getenv('CSV_SIZE_LIMIT', str(10 * 1024 * 10 * 4)))
        if os.path.getsize(file) > CSV_SIZE_LIMIT:
            raise ValueError(
                "CSV file sizes > %s not supported for naive parsing and embedding, requires Agents enabled" % CSV_SIZE_LIMIT)
        doc1 = CSVLoader(file).load()
        add_meta(doc1, file, parser='CSVLoader')
        if isinstance(doc1, list):
            # each row is a Document, identify
            [x.metadata.update(dict(chunk_id=chunk_id)) for chunk_id, x in enumerate(doc1)]
            if db_type in ['chroma', 'chroma_old']:
                # then separate summarize list
                sdoc1 = clone_documents(doc1)
                [x.metadata.update(dict(chunk_id=-1)) for chunk_id, x in enumerate(sdoc1)]
                doc1 = sdoc1 + doc1
    elif file.lower().endswith('.py'):
        doc1 = PythonLoader(file).load()
        add_meta(doc1, file, parser='PythonLoader')
        doc1 = chunk_sources(doc1, language=Language.PYTHON)
    elif file.lower().endswith('.go'):
        doc1 = GoLoader(file).load()
        add_meta(doc1, file, parser='GoLoader')
        doc1 = chunk_sources(doc1, language=Language.GO)
    elif file.lower().endswith('.toml'):
        doc1 = TomlLoader(file).load()
        add_meta(doc1, file, parser='TomlLoader')
        doc1 = chunk_sources(doc1)
    elif file.lower().endswith('.xml'):
        from langchain.document_loaders import UnstructuredXMLLoader
        loader = UnstructuredXMLLoader(file_path=file)
        doc1 = loader.load()
        add_meta(doc1, file, parser='UnstructuredXMLLoader')
    elif file.lower().endswith('.urls'):
        with open(file, "r") as f:
            urls = f.readlines()
            # recurse
            doc1 = path_to_docs_func(None, url=urls)
    elif file.lower().endswith('.zip'):
        with zipfile.ZipFile(file, 'r') as zip_ref:
            # don't put into temporary path, since want to keep references to docs inside zip
            # so just extract in path where
            zip_ref.extractall(base_path)
            # recurse
            doc1 = path_to_docs_func(base_path)
    elif file.lower().endswith('.tar.gz') or file.lower().endswith('.tgz'):
        with tarfile.open(file, 'r') as tar_ref:
            # don't put into temporary path, since want to keep references to docs inside tar.gz
            # so just extract in path where
            tar_ref.extractall(base_path)
            # recurse
            doc1 = path_to_docs_func(base_path)
    elif file.lower().endswith('.gz') or file.lower().endswith('.gzip'):
        if file.lower().endswith('.gz'):
            de_file = file.lower().replace('.gz', '')
        else:
            de_file = file.lower().replace('.gzip', '')
        with gzip.open(file, 'rb') as f_in:
            with open(de_file, 'wb') as f_out:
                shutil.copyfileobj(f_in, f_out)
        # recurse
        doc1 = path_to_docs_func(de_file,
                                 filei=filei,  # single file, same file index as outside caller
                                 )

    else:
        raise RuntimeError("No file handler for %s" % os.path.basename(file))

    # allow doc1 to be list or not.
    if not isinstance(doc1, list):
        # If not list, did not chunk yet, so chunk now
        docs = chunk_sources([doc1])
    else:
        if len(doc1) == 1:
            # if list of length one, don't trust and chunk it, chunk_id's will still be correct if repeat
            docs = chunk_sources(doc1)
        elif doc1 and doc1[0].metadata.get('chunk_id') is None:
            if os.getenv('HARD_ASSERTS'):
                raise ValueError("Did not set chunk_id: %s" % str(doc1))
            docs = chunk_sources(doc1)
        else:
            docs = doc1

    assert isinstance(docs, list)

    if orig_url is not None:
        # go back to URL as source
        [doci.metadata.update(source=orig_url) for doci in doc1]

    if is_public:
        if len(docs) > max_chunks_per_doc_public and from_ui or \
                len(docs) > max_chunks_per_doc_public_api and not from_ui:
            raise ValueError("Public instance only allows up to"
                             " %s (%s from API) chunks "
                             "per document." % (max_chunks_per_doc_public, max_chunks_per_doc_public_api))

    return docs


def path_to_doc1(file,
                 filei=0,
                 verbose=False, fail_any_exception=False, return_file=True,
                 chunk=True, chunk_size=512,
                 n_jobs=-1,
                 is_url=False, is_txt=False,

                 # urls
                 use_unstructured=True,
                 use_playwright=False,
                 use_selenium=False,
                 use_scrapeplaywright=False,
                 use_scrapehttp=False,

                 # pdfs
                 use_pymupdf='auto',
                 use_unstructured_pdf='auto',
                 use_pypdf='auto',
                 enable_pdf_ocr='auto',
                 enable_pdf_doctr='auto',
                 try_pdf_as_html='auto',

                 # images
                 enable_ocr=False,
                 enable_doctr=False,
                 enable_pix2struct=False,
                 enable_captions=True,
                 enable_llava=True,
                 enable_transcriptions=True,
                 captions_model=None,
                 llava_model=None,
                 asr_model=None,

                 # json
                 jq_schema='.[]',
                 extract_frames=10,
                 llava_prompt=None,

                 model_loaders=None,

                 headsize=50,
                 db_type=None,
                 selected_file_types=None,

                 is_public=False,
                 from_ui=True,
                 ):
    assert db_type is not None
    if verbose:
        if is_url and is_txt:
            print("Ingesting URL or Text: %s" % file, flush=True)
        elif is_url:
            print("Ingesting URL: %s" % file, flush=True)
        elif is_txt:
            print("Ingesting Text: %s" % file, flush=True)
        else:
            print("Ingesting file: %s" % file, flush=True)
    res = None
    try:
        # don't pass base_path=path, would infinitely recurse
        res = file_to_doc(file,
                          filei=filei,
                          base_path=None,
                          verbose=verbose, fail_any_exception=fail_any_exception,
                          chunk=chunk, chunk_size=chunk_size,
                          n_jobs=n_jobs,
                          is_url=is_url, is_txt=is_txt,

                          # urls
                          use_unstructured=use_unstructured,
                          use_playwright=use_playwright,
                          use_selenium=use_selenium,
                          use_scrapeplaywright=use_scrapeplaywright,
                          use_scrapehttp=use_scrapehttp,

                          # pdfs
                          use_pymupdf=use_pymupdf,
                          use_unstructured_pdf=use_unstructured_pdf,
                          use_pypdf=use_pypdf,
                          enable_pdf_ocr=enable_pdf_ocr,
                          enable_pdf_doctr=enable_pdf_doctr,
                          try_pdf_as_html=try_pdf_as_html,

                          # images
                          enable_ocr=enable_ocr,
                          enable_doctr=enable_doctr,
                          enable_pix2struct=enable_pix2struct,
                          enable_captions=enable_captions,
                          enable_llava=enable_llava,
                          enable_transcriptions=enable_transcriptions,
                          captions_model=captions_model,
                          llava_model=llava_model,
                          llava_prompt=llava_prompt,
                          asr_model=asr_model,

                          model_loaders=model_loaders,

                          # json
                          jq_schema=jq_schema,

                          # video
                          extract_frames=extract_frames,

                          headsize=headsize,
                          db_type=db_type,
                          selected_file_types=selected_file_types,
                          is_public=is_public,
                          from_ui=from_ui,
                          )
    except BaseException as e:
        print("Failed to ingest %s due to %s" % (file, traceback.format_exc()))
        if fail_any_exception:
            raise
        else:
            exception_doc = Document(
                page_content='',
                metadata={"source": file, "exception": '%s Exception: %s' % (file, str(e)),
                          "traceback": traceback.format_exc()})
            res = [exception_doc]
    if verbose:
        if is_url and is_txt:
            print("DONE Ingesting URL or Text: %s" % file, flush=True)
        elif is_url:
            print("DONE Ingesting URL: %s" % file, flush=True)
        elif is_txt:
            print("DONE Ingesting Text: %s" % file, flush=True)
        else:
            print("DONE Ingesting file: %s" % file, flush=True)
    if return_file:
        base_tmp = "temp_path_to_doc1"
        if not os.path.isdir(base_tmp):
            base_tmp = makedirs(base_tmp, exist_ok=True, tmp_ok=True, use_base=True)
        filename = os.path.join(base_tmp, str(uuid.uuid4()) + ".tmp.pickle")
        with open(filename, 'wb') as f:
            pickle.dump(res, f)
        return filename
    return res


def path_to_docs(path_or_paths,
                 filei=None,
                 url=None, text=None,

                 verbose=False, fail_any_exception=False, n_jobs=-1,
                 chunk=True, chunk_size=512,

                 # urls
                 use_unstructured=True,
                 use_playwright=False,
                 use_selenium=False,
                 use_scrapeplaywright=False,
                 use_scrapehttp=False,

                 # pdfs
                 use_pymupdf='auto',
                 use_unstructured_pdf='auto',
                 use_pypdf='auto',
                 enable_pdf_ocr='auto',
                 enable_pdf_doctr='auto',
                 try_pdf_as_html='auto',

                 # images
                 enable_ocr=False,
                 enable_doctr=False,
                 enable_pix2struct=False,
                 enable_captions=True,
                 enable_llava=True,
                 enable_transcriptions=True,
                 captions_model=None,
                 llava_model=None,
                 llava_prompt=None,
                 asr_model=None,

                 caption_loader=None,
                 doctr_loader=None,
                 pix2struct_loader=None,
                 asr_loader=None,

                 # json
                 jq_schema='.[]',
                 # video
                 extract_frames=10,

                 db_type=None,
                 is_public=False,

                 existing_files=[],
                 existing_hash_ids={},
                 selected_file_types=None,

                 from_ui=True,
                 ):
    if verbose:
        print("BEGIN Consuming path_or_paths=%s url=%s text=%s" % (path_or_paths, url, text), flush=True)
    if selected_file_types is not None:
        non_image_audio_types1 = [x for x in non_image_types if x in selected_file_types]
        image_audio_types1 = [x for x in image_types + audio_types if x in selected_file_types]
    else:
        non_image_audio_types1 = non_image_types.copy()
        image_audio_types1 = image_types.copy() + audio_types.copy()

    assert db_type is not None
    # path_or_paths could be str, list, tuple, generator
    globs_image_audio_types = []
    globs_non_image_types = []
    if not path_or_paths and not url and not text:
        return []
    elif url:
        # ok if text too
        url = get_list_or_str(url)
        globs_non_image_types = url if isinstance(url, (list, tuple, types.GeneratorType)) else [url]
    elif text:
        globs_non_image_types = text if isinstance(text, (list, tuple, types.GeneratorType)) else [text]
    elif isinstance(path_or_paths, str) and os.path.isdir(path_or_paths):
        # single path, only consume allowed files
        path = path_or_paths
        # Below globs should match patterns in file_to_doc()
        [globs_image_audio_types.extend(glob.glob(os.path.join(path, "./**/*.%s" % ftype), recursive=True))
         for ftype in image_audio_types1]
        globs_image_audio_types = [os.path.normpath(x) for x in globs_image_audio_types]
        [globs_non_image_types.extend(glob.glob(os.path.join(path, "./**/*.%s" % ftype), recursive=True))
         for ftype in non_image_audio_types1]
        globs_non_image_types = [os.path.normpath(x) for x in globs_non_image_types]
    else:
        if isinstance(path_or_paths, str):
            if os.path.isfile(path_or_paths) or os.path.isdir(path_or_paths):
                path_or_paths = [path_or_paths]
            else:
                # path was deleted etc.
                return []
        # list/tuple of files (consume what can, and exception those that selected but cannot consume so user knows)
        assert isinstance(path_or_paths, (list, tuple, types.GeneratorType)), \
            "Wrong type for path_or_paths: %s %s" % (path_or_paths, type(path_or_paths))
        # reform out of allowed types
        globs_image_audio_types.extend(
            flatten_list([[os.path.normpath(x) for x in path_or_paths if x.endswith(y)] for y in image_audio_types1]))
        # could do below:
        # globs_non_image_types = flatten_list([[x for x in path_or_paths if x.endswith(y)] for y in non_image_audio_types1])
        # But instead, allow fail so can collect unsupported too
        set_globs_image_audio_types = set(globs_image_audio_types)
        globs_non_image_types.extend(
            [os.path.normpath(x) for x in path_or_paths if x not in set_globs_image_audio_types])

    # filter out any files to skip (e.g. if already processed them)
    # this is easy, but too aggressive in case a file changed, so parent probably passed existing_files=[]
    assert not existing_files, "DEV: assume not using this approach"
    if existing_files:
        set_skip_files = set(existing_files)
        globs_image_audio_types = [x for x in globs_image_audio_types if x not in set_skip_files]
        globs_non_image_types = [x for x in globs_non_image_types if x not in set_skip_files]
    if existing_hash_ids:
        # assume consistent with add_meta() use of hash_file(file)
        # also assume consistent with get_existing_hash_ids for dict creation
        # assume hashable values
        existing_hash_ids_set = set(existing_hash_ids.items())
        hash_ids_all_image_audio = set({x: hash_file(x) for x in globs_image_audio_types}.items())
        hash_ids_all_non_image = set({x: hash_file(x) for x in globs_non_image_types}.items())
        # don't use symmetric diff.  If file is gone, ignore and don't remove or something
        #  just consider existing files (key) having new hash or not (value)
        new_files_image_audio = set(dict(hash_ids_all_image_audio - existing_hash_ids_set).keys())
        new_files_non_image = set(dict(hash_ids_all_non_image - existing_hash_ids_set).keys())
        globs_image_audio_types = [x for x in globs_image_audio_types if x in new_files_image_audio]
        globs_non_image_types = [x for x in globs_non_image_types if x in new_files_non_image]

    # could use generator, but messes up metadata handling in recursive case
    # FIXME: n_gpus=n_gpus?
    if caption_loader and not isinstance(caption_loader, (bool, str)) and caption_loader.device != 'cpu' or \
            get_device() == 'cuda' or \
            asr_loader and not isinstance(asr_loader, (bool, str)) and asr_loader.pipe.device != 'cpu' or \
            get_device() == 'cuda':
        # to avoid deadlocks, presume was preloaded and so can't fork due to cuda context
        # get_device() == 'cuda' because presume faster to process image from (temporarily) preloaded model
        n_jobs_image = 1
    else:
        n_jobs_image = n_jobs
    if enable_doctr or enable_pdf_doctr in [True, 'auto', 'on']:
        if doctr_loader and not isinstance(doctr_loader, (bool, str)) and doctr_loader.device != 'cpu':
            # can't fork cuda context
            n_jobs = 1

    return_file = True  # local choice
    is_url = url is not None
    is_txt = text is not None
    model_loaders = dict(caption=caption_loader,
                         doctr=doctr_loader,
                         pix2struct=pix2struct_loader,
                         asr=asr_loader)
    model_loaders0 = model_loaders.copy()
    kwargs = dict(verbose=verbose, fail_any_exception=fail_any_exception,
                  return_file=return_file,
                  chunk=chunk, chunk_size=chunk_size,
                  n_jobs=n_jobs,
                  is_url=is_url,
                  is_txt=is_txt,

                  # urls
                  use_unstructured=use_unstructured,
                  use_playwright=use_playwright,
                  use_selenium=use_selenium,
                  use_scrapeplaywright=use_scrapeplaywright,
                  use_scrapehttp=use_scrapehttp,

                  # pdfs
                  use_pymupdf=use_pymupdf,
                  use_unstructured_pdf=use_unstructured_pdf,
                  use_pypdf=use_pypdf,
                  enable_pdf_ocr=enable_pdf_ocr,
                  enable_pdf_doctr=enable_pdf_doctr,
                  try_pdf_as_html=try_pdf_as_html,

                  # images
                  enable_ocr=enable_ocr,
                  enable_doctr=enable_doctr,
                  enable_pix2struct=enable_pix2struct,
                  enable_captions=enable_captions,
                  enable_llava=enable_llava,
                  enable_transcriptions=enable_transcriptions,
                  captions_model=captions_model,
                  llava_model=llava_model,
                  llava_prompt=llava_prompt,
                  asr_model=asr_model,

                  model_loaders=model_loaders,

                  # json
                  jq_schema=jq_schema,
                  extract_frames=extract_frames,

                  db_type=db_type,
                  selected_file_types=selected_file_types,

                  is_public=is_public,
                  from_ui=from_ui,
                  )

    if is_public:
        n_docs = len(globs_non_image_types) + len(globs_image_audio_types)
        if n_docs > max_docs_public and from_ui or \
                n_docs > max_docs_public_api and not from_ui:
            raise ValueError(
                "Public instance only allows up to %d documents "
                "(including in zip) (%d for API) updated at a time." % (max_docs_public, max_docs_public_api))

    def no_tqdm(x):
        return x

    my_tqdm = no_tqdm if not verbose else tqdm
    filei0 = filei

    if n_jobs != 1 and len(globs_non_image_types) > 1:
        # avoid nesting, e.g. upload 1 zip and then inside many files
        # harder to handle if upload many zips with many files, inner parallel one will be disabled by joblib
        documents = ProgressParallel(n_jobs=n_jobs, verbose=10 if verbose else 0, backend='multiprocessing')(
            delayed(path_to_doc1)(file, filei=filei0 or filei, **kwargs) for filei, file in
            enumerate(globs_non_image_types)
        )
    else:
        documents = [path_to_doc1(file, filei=filei0 or filei, **kwargs) for filei, file in
                     enumerate(my_tqdm(globs_non_image_types))]

    # do images separately since can't fork after cuda in parent, so can't be parallel
    if n_jobs_image != 1 and len(globs_image_audio_types) > 1:
        # avoid nesting, e.g. upload 1 zip and then inside many files
        # harder to handle if upload many zips with many files, inner parallel one will be disabled by joblib
        image_documents = ProgressParallel(n_jobs=n_jobs, verbose=10 if verbose else 0, backend='multiprocessing')(
            delayed(path_to_doc1)(file, filei=filei0 or filei, **kwargs) for filei, file in
            enumerate(globs_image_audio_types)
        )
    else:
        image_documents = [path_to_doc1(file, filei=filei0 or filei, **kwargs) for filei, file in
                           enumerate(my_tqdm(globs_image_audio_types))]

    # unload loaders (image loaders, includes enable_pdf_doctr that uses same loader)
    for name, loader in model_loaders.items():
        loader0 = model_loaders0[name]
        real_model_initial = loader0 is not None and not isinstance(loader0, (str, bool))
        real_model_final = model_loaders[name] is not None and not isinstance(model_loaders[name], (str, bool))
        if not real_model_initial and real_model_final:
            # clear off GPU newly added model
            model_loaders[name].unload_model()

    # add image docs in
    documents += image_documents

    if return_file:
        # then documents really are files
        files = documents.copy()
        documents = []
        for fil in files:
            with open(fil, 'rb') as f:
                documents.extend(pickle.load(f))
            # remove temp pickle
            remove(fil)
    else:
        documents = reduce(concat, documents)

    if verbose:
        print("END consuming path_or_paths=%s url=%s text=%s" % (path_or_paths, url, text), flush=True)
    return documents


def prep_langchain(persist_directory,
                   load_db_if_exists,
                   db_type, use_openai_embedding,
                   langchain_mode, langchain_mode_paths, langchain_mode_types,
                   hf_embedding_model,
                   migrate_embedding_model,
                   auto_migrate_db,
                   n_jobs=-1, embedding_gpu_id=0,
                   kwargs_make_db={},
                   verbose=False):
    """
    do prep first time, involving downloads
    # FIXME: Add github caching then add here
    :return:
    """
    if os.getenv("HARD_ASSERTS"):
        assert langchain_mode not in ['MyData'], "Should not prep scratch/personal data"

    if langchain_mode in langchain_modes_intrinsic:
        return None

    db_dir_exists = os.path.isdir(persist_directory)
    user_path = langchain_mode_paths.get(langchain_mode)

    if db_dir_exists and user_path is None:
        if verbose:
            print("Prep: persist_directory=%s exists, using" % persist_directory, flush=True)
        db, use_openai_embedding, hf_embedding_model = \
            get_existing_db(None, persist_directory, load_db_if_exists,
                            db_type, use_openai_embedding,
                            langchain_mode, langchain_mode_paths, langchain_mode_types,
                            hf_embedding_model, migrate_embedding_model, auto_migrate_db,
                            n_jobs=n_jobs, embedding_gpu_id=embedding_gpu_id)
    else:
        if db_dir_exists and user_path is not None:
            if verbose:
                print("Prep: persist_directory=%s exists, user_path=%s passed, adding any changed or new documents" % (
                    persist_directory, user_path), flush=True)
        elif not db_dir_exists:
            if verbose:
                print("Prep: persist_directory=%s does not exist, regenerating" % persist_directory, flush=True)
        db = None
        if langchain_mode in ['DriverlessAI docs']:
            # FIXME: Could also just use dai_docs.pickle directly and upload that
            get_dai_docs(from_hf=True)

        if langchain_mode in ['wiki']:
            get_wiki_sources(first_para=kwargs_make_db['first_para'], text_limit=kwargs_make_db['text_limit'])

        langchain_kwargs = kwargs_make_db.copy()
        langchain_kwargs.update(locals())
        db, num_new_sources, new_sources_metadata = make_db(**langchain_kwargs)

    return db


import posthog

posthog.disabled = True


class FakeConsumer(object):
    def __init__(self, *args, **kwargs):
        pass

    def run(self):
        pass

    def pause(self):
        pass

    def upload(self):
        pass

    def next(self):
        pass

    def request(self, batch):
        pass


posthog.Consumer = FakeConsumer


def get_hf_embedding_model_name(hf_embedding_model):
    if isinstance(hf_embedding_model, dict):
        # embedding itself preloaded globally
        hf_embedding_model = hf_embedding_model['name']
    return hf_embedding_model


def check_update_chroma_embedding(db,
                                  db_type,
                                  use_openai_embedding,
                                  hf_embedding_model, migrate_embedding_model, auto_migrate_db,
                                  langchain_mode, langchain_mode_paths, langchain_mode_types,
                                  n_jobs=-1,
                                  verbose=False):
    changed_db = False
    embed_tuple = load_embed(db=db, use_openai_embedding=use_openai_embedding)

    # expect string comparison, if dict then model object with name and get name not dict or model
    hf_embedding_model = get_hf_embedding_model_name(hf_embedding_model)

    if embed_tuple not in [(True, use_openai_embedding, hf_embedding_model),
                           (False, use_openai_embedding, hf_embedding_model)]:
        print("Detected new embedding %s vs. %s %s, updating db: %s" % (
            use_openai_embedding, hf_embedding_model, embed_tuple, langchain_mode), flush=True)
        # handle embedding changes
        db_get = get_documents(db)
        sources = [Document(page_content=result[0], metadata=result[1] or {})
                   for result in zip(db_get['documents'], db_get['metadatas'])]
        # delete index, has to be redone
        persist_directory = db._persist_directory
        shutil.move(persist_directory, persist_directory + "_" + str(uuid.uuid4()) + ".bak")
        assert db_type in ['chroma', 'chroma_old']
        load_db_if_exists = False
        db = get_db(sources, use_openai_embedding=use_openai_embedding, db_type=db_type,
                    persist_directory=persist_directory, load_db_if_exists=load_db_if_exists,
                    langchain_mode=langchain_mode,
                    langchain_mode_paths=langchain_mode_paths,
                    langchain_mode_types=langchain_mode_types,
                    collection_name=None,
                    hf_embedding_model=hf_embedding_model,
                    migrate_embedding_model=migrate_embedding_model,
                    auto_migrate_db=auto_migrate_db,
                    n_jobs=n_jobs,
                    verbose=verbose,
                    )
        changed_db = True
        print("Done updating db for new embedding: %s" % langchain_mode, flush=True)

    return db, changed_db


def migrate_meta_func(db, langchain_mode):
    changed_db = False
    if db is None:
        return db, changed_db

    if is_new_chroma_db(db):
        # when added new chroma db, already had chunk_id
        # so never need to migrate new db that does expensive db.get() because chunk_id always in new db
        return db, changed_db

    # full db.get() expensive, do faster trial with sim search
    # so can just check one doc as consistent or not
    docs1 = db.similarity_search("", k=1)
    if len(docs1) == 0:
        return db, changed_db
    doc1 = docs1[0]
    metadata1 = doc1.metadata
    if 'chunk_id' not in metadata1:
        print("Detected old metadata without chunk_id, adding additional information", flush=True)
        t0 = time.time()
        db_get = get_documents(db)
        # handle meta changes
        changed_db = True
        [x.update(dict(chunk_id=x.get('chunk_id', 0))) for x in db_get['metadatas']]
        client_collection = db._client.get_collection(name=db._collection.name,
                                                      embedding_function=db._collection._embedding_function)
        client_collection.update(ids=db_get['ids'], metadatas=db_get['metadatas'])
        if os.getenv('HARD_ASSERTS'):
            # check
            db_get = get_documents(db)
            assert 'chunk_id' in db_get['metadatas'][0], "Failed to add meta"
        print("Done updating db for new meta: %s in %s seconds" % (langchain_mode, time.time() - t0), flush=True)

    return db, changed_db


def get_existing_db(db, persist_directory,
                    load_db_if_exists, db_type, use_openai_embedding,
                    langchain_mode, langchain_mode_paths, langchain_mode_types,
                    hf_embedding_model,
                    migrate_embedding_model,
                    auto_migrate_db=False,
                    verbose=False, check_embedding=True, migrate_meta=True,
                    n_jobs=-1,
                    embedding_gpu_id=0):
    if load_db_if_exists and db_type in ['chroma', 'chroma_old'] and os.path.isdir(persist_directory):
        if os.path.isfile(os.path.join(persist_directory, 'chroma.sqlite3')):
            must_migrate = False
        elif os.path.isdir(os.path.join(persist_directory, 'index')):
            must_migrate = True
        else:
            return db, use_openai_embedding, hf_embedding_model
        chroma_settings = dict(is_persistent=True)
        use_chromamigdb = False
        if must_migrate:
            if auto_migrate_db:
                print("Detected chromadb<0.4 database, require migration, doing now....", flush=True)
                from chroma_migrate.import_duckdb import migrate_from_duckdb
                import chromadb
                api = chromadb.PersistentClient(path=persist_directory)
                did_migration = migrate_from_duckdb(api, persist_directory)
                assert did_migration, "Failed to migrate chroma collection at %s, see https://docs.trychroma.com/migration for CLI tool" % persist_directory
            elif have_chromamigdb:
                print(
                    "Detected chroma<0.4 database but --auto_migrate_db=False, but detected chromamigdb package, so using old database that still requires duckdb",
                    flush=True)
                chroma_settings = dict(chroma_db_impl="duckdb+parquet")
                use_chromamigdb = True
            else:
                raise ValueError(
                    "Detected chromadb<0.4 database, require migration, but did not detect chromamigdb package or did not choose auto_migrate_db=False (see FAQ.md)")

        if db is None:
            if verbose:
                print("DO Loading db: %s" % langchain_mode, flush=True)
            got_embedding, use_openai_embedding0, hf_embedding_model0 = load_embed(persist_directory=persist_directory,
                                                                                   use_openai_embedding=use_openai_embedding)
            if got_embedding and hf_embedding_model and 'name' in hf_embedding_model and hf_embedding_model0 == \
                    hf_embedding_model['name']:
                # already have
                embedding = hf_embedding_model['model']
            else:
                if got_embedding:
                    # doesn't match, must load new
                    use_openai_embedding, hf_embedding_model = use_openai_embedding0, hf_embedding_model0
                else:
                    if hf_embedding_model and 'name' in hf_embedding_model:
                        # if no embedding, use same as preloaded
                        hf_embedding_model = hf_embedding_model['name']
                embedding = get_embedding(use_openai_embedding, hf_embedding_model=hf_embedding_model,
                                          gpu_id=embedding_gpu_id)
            import logging
            logging.getLogger("chromadb").setLevel(logging.ERROR)
            if use_chromamigdb:
                from chromamigdb.config import Settings
                chroma_class = ChromaMig
                api_kwargs = {}
            else:
                from chromadb.config import Settings
                chroma_class = Chroma
                if os.path.isdir(persist_directory):
                    import chromadb
                    api_kwargs = dict(client=chromadb.PersistentClient(path=persist_directory))
                else:
                    api_kwargs = {}
            if not api_kwargs:
                client_settings = Settings(anonymized_telemetry=False,
                                           **chroma_settings,
                                           persist_directory=persist_directory)
                api_kwargs = dict(client_settings=client_settings)
            db = chroma_class(persist_directory=persist_directory, embedding_function=embedding,
                              collection_name=langchain_mode.replace(' ', '_'),
                              **api_kwargs)
            try:
                with get_context_cast():
                    db.similarity_search('')
            except BaseException as e:
                # migration when no embed_info
                if 'Dimensionality of (768) does not match index dimensionality (384)' in str(e) or \
                        'Embedding dimension 768 does not match collection dimensionality 384' in str(e) or \
                        'Embedding dimension 768 does not match collection dimensionality 1536' in str(e) or \
                        'Dimensionality of (1536) does not match index dimensionality (384)' in str(e):
                    hf_embedding_model = "sentence-transformers/all-MiniLM-L6-v2"
                    embedding = get_embedding(use_openai_embedding, hf_embedding_model=hf_embedding_model)
                    db = chroma_class(persist_directory=persist_directory, embedding_function=embedding,
                                      collection_name=langchain_mode.replace(' ', '_'),
                                      **api_kwargs)
                    # should work now, let fail if not
                    with get_context_cast():
                        db.similarity_search('')
                    save_embed(db, use_openai_embedding, hf_embedding_model)
                else:
                    raise

            if verbose:
                print("DONE Loading db: %s" % langchain_mode, flush=True)
        else:
            if not migrate_embedding_model:
                # OVERRIDE embedding choices if could load embedding info when not migrating
                got_embedding, use_openai_embedding, hf_embedding_model = load_embed(db=db,
                                                                                     use_openai_embedding=use_openai_embedding)
            if verbose:
                print("USING already-loaded db: %s" % langchain_mode, flush=True)
        if check_embedding:
            db_trial, changed_db = check_update_chroma_embedding(db,
                                                                 db_type,
                                                                 use_openai_embedding,
                                                                 hf_embedding_model,
                                                                 migrate_embedding_model,
                                                                 auto_migrate_db,
                                                                 langchain_mode,
                                                                 langchain_mode_paths,
                                                                 langchain_mode_types,
                                                                 n_jobs=n_jobs,
                                                                 verbose=verbose)
            if changed_db:
                db = db_trial
                # only call persist if really changed db, else takes too long for large db
                if db is not None:
                    db.persist()
                    clear_embedding(db)
        save_embed(db, use_openai_embedding, hf_embedding_model)
        if migrate_meta:
            db_trial, changed_db = migrate_meta_func(db, langchain_mode)
            if changed_db:
                db = db_trial
        return db, use_openai_embedding, hf_embedding_model
    return db, use_openai_embedding, hf_embedding_model


def clear_embedding(db):
    if db is None:
        return
    # don't keep on GPU, wastes memory, push back onto CPU and only put back on GPU once again embed
    try:
        if hasattr(db._embedding_function, 'client') and hasattr(db._embedding_function.client, 'cpu'):
            # only push back to CPU if each db/user has own embedding model, else if shared share on GPU
            if hasattr(db._embedding_function.client, 'preload') and not db._embedding_function.client.preload:
                db._embedding_function.client.cpu()
                clear_torch_cache()
    except RuntimeError as e:
        print("clear_embedding error: %s" % ''.join(traceback.format_tb(e.__traceback__)), flush=True)


def make_db(**langchain_kwargs):
    func_names = list(inspect.signature(_make_db).parameters)
    missing_kwargs = [x for x in func_names if x not in langchain_kwargs]
    defaults_db = {k: v.default for k, v in dict(inspect.signature(run_qa_db).parameters).items()}
    for k in missing_kwargs:
        if k in defaults_db:
            langchain_kwargs[k] = defaults_db[k]
    # final check for missing
    missing_kwargs = [x for x in func_names if x not in langchain_kwargs]
    assert not missing_kwargs, "Missing kwargs for make_db: %s" % missing_kwargs
    # only keep actual used
    langchain_kwargs = {k: v for k, v in langchain_kwargs.items() if k in func_names}
    return _make_db(**langchain_kwargs)


embed_lock_name = 'embed.lock'


def get_embed_lock_file(db, persist_directory=None):
    if hasattr(db, '_persist_directory') or persist_directory:
        if persist_directory is None:
            persist_directory = db._persist_directory
        check_persist_directory(persist_directory)
        base_path = os.path.join('locks', persist_directory)
        base_path = makedirs(base_path, exist_ok=True, tmp_ok=True, use_base=True)
        lock_file = os.path.join(base_path, embed_lock_name)
        makedirs(os.path.dirname(lock_file))
        return lock_file
    return None


def save_embed(db, use_openai_embedding, hf_embedding_model):
    if hasattr(db, '_persist_directory'):
        persist_directory = db._persist_directory
        lock_file = get_embed_lock_file(db)
        with filelock.FileLock(lock_file):
            embed_info_file = os.path.join(persist_directory, 'embed_info')
            with open(embed_info_file, 'wb') as f:
                if isinstance(hf_embedding_model, str):
                    hf_embedding_model_save = hf_embedding_model
                elif hasattr(hf_embedding_model, 'model_name'):
                    hf_embedding_model_save = hf_embedding_model.model_name
                elif isinstance(hf_embedding_model, dict) and 'name' in hf_embedding_model:
                    hf_embedding_model_save = hf_embedding_model['name']
                elif isinstance(hf_embedding_model, dict) and 'name' in hf_embedding_model:
                    if os.getenv('HARD_ASSERTS'):
                        # unexpected in testing or normally
                        raise RuntimeError("HERE")
                    hf_embedding_model_save = 'hkunlp/instructor-large'
                pickle.dump((use_openai_embedding, hf_embedding_model_save), f)
    return use_openai_embedding, hf_embedding_model


def load_embed(db=None, persist_directory=None, use_openai_embedding=False):
    if hasattr(db, 'embeddings') and hasattr(db.embeddings, 'model_name'):
        hf_embedding_model = db.embeddings.model_name if 'openai' not in db.embeddings.model_name.lower() else None
        use_openai_embedding = hf_embedding_model is None
        save_embed(db, use_openai_embedding, hf_embedding_model)
        return True, use_openai_embedding, hf_embedding_model
    if persist_directory is None:
        persist_directory = db._persist_directory
    embed_info_file = os.path.join(persist_directory, 'embed_info')
    if os.path.isfile(embed_info_file):
        lock_file = get_embed_lock_file(db, persist_directory=persist_directory)
        with filelock.FileLock(lock_file):
            with open(embed_info_file, 'rb') as f:
                try:
                    use_openai_embedding, hf_embedding_model = pickle.load(f)
                    if not isinstance(hf_embedding_model, str):
                        # work-around bug introduced here: https://github.com/h2oai/h2ogpt/commit/54c4414f1ce3b5b7c938def651c0f6af081c66de
                        hf_embedding_model = 'hkunlp/instructor-large'
                        # fix file
                        save_embed(db, use_openai_embedding, hf_embedding_model)
                    got_embedding = True
                except EOFError:
                    use_openai_embedding, hf_embedding_model = False, 'hkunlp/instructor-large'
                    got_embedding = False
                    if os.getenv('HARD_ASSERTS'):
                        # unexpected in testing or normally
                        raise
    else:
        # migration or not set yet, assume defaults
        if use_openai_embedding:
            use_openai_embedding, hf_embedding_model = True, ''
            got_embedding = False
        else:
            use_openai_embedding, hf_embedding_model = False, "sentence-transformers/all-MiniLM-L6-v2"
            got_embedding = False
    assert isinstance(hf_embedding_model, str)
    return got_embedding, use_openai_embedding, hf_embedding_model


def sanitize_path_segment(segment):
    # Replace invalid Windows filename characters with an underscore
    return re.sub(r'[<>:"/\\|?*]', '_', segment)


def get_persist_directory(langchain_mode, langchain_type=None, db1s=None, dbs=None):
    if langchain_mode in [LangChainMode.DISABLED.value, LangChainMode.LLM.value]:
        # not None so join works but will fail to find db
        return '', langchain_type

    userid = get_userid_direct(db1s)
    username = get_username_direct(db1s)

    # sanity for bad code
    assert userid != 'None'
    assert username != 'None'

    dirid = username or userid
    if langchain_type == LangChainTypes.SHARED.value and not dirid:
        dirid = './'  # just to avoid error
    if langchain_type == LangChainTypes.PERSONAL.value and not dirid:
        # e.g. from client when doing transient calls with MyData
        if db1s is None:
            # just trick to get filled locally
            db1s = {LangChainMode.MY_DATA.value: [None, None, None]}
        set_userid_direct(db1s, str(uuid.uuid4()), str(uuid.uuid4()))
        userid = get_userid_direct(db1s)
        username = get_username_direct(db1s)
        dirid = username or userid
        langchain_type = LangChainTypes.PERSONAL.value

    # deal with existing locations
    user_base_dir = os.getenv('USERS_BASE_DIR', 'users')
    makedirs(user_base_dir)
    user_base_dir = sanitize_path_segment(user_base_dir)
    dirid = sanitize_path_segment(dirid)
    persist_directory = os.path.join(user_base_dir, dirid, 'db_dir_%s' % langchain_mode)
    if userid and \
            (os.path.isdir(persist_directory) or
             db1s is not None and langchain_mode in db1s or
             langchain_type == LangChainTypes.PERSONAL.value):
        langchain_type = LangChainTypes.PERSONAL.value
        if userid:
            # then maybe logged in after added docs as non-logged-in user, try to preserve
            persist_directory0 = os.path.join(user_base_dir, userid, 'db_dir_%s' % langchain_mode)
            if userid != dirid and os.path.isdir(persist_directory0):
                # link new directory instead of making new directory
                try:
                    persist_directory1 = os.path.join(user_base_dir, dirid, 'db_dir_%s' % langchain_mode)
                    create_relative_symlink(persist_directory0, persist_directory1)
                except Exception as e:
                    print("Failed to soft link: %s %s :%s" % (userid, dirid, str(e)), flush=True)
                    persist_directory = makedirs(persist_directory, use_base=True)
                assert os.path.isdir(persist_directory)
            else:
                persist_directory = makedirs(persist_directory, use_base=True)
        else:
            persist_directory = makedirs(persist_directory, use_base=True)
        check_persist_directory(persist_directory)
        return persist_directory, langchain_type

    persist_directory = 'db_dir_%s' % langchain_mode
    if (os.path.isdir(persist_directory) or
            dbs is not None and langchain_mode in dbs or
            langchain_type == LangChainTypes.SHARED.value):
        # ensure consistent
        langchain_type = LangChainTypes.SHARED.value
        persist_directory = makedirs(persist_directory, use_base=True)
        check_persist_directory(persist_directory)
        return persist_directory, langchain_type

    # dummy return for prep_langchain() or full personal space
    base_others = 'db_nonusers'
    persist_directory = os.path.join(base_others, 'db_dir_%s' % str(uuid.uuid4()))
    persist_directory = makedirs(persist_directory, use_base=True)
    langchain_type = LangChainTypes.PERSONAL.value

    check_persist_directory(persist_directory)
    return persist_directory, langchain_type


def check_persist_directory(persist_directory):
    # deal with some cases when see intrinsic names being used as shared
    for langchain_mode in langchain_modes_intrinsic:
        if persist_directory == 'db_dir_%s' % langchain_mode:
            raise RuntimeError("Illegal access to %s" % persist_directory)


def _make_db(use_openai_embedding=False,
             hf_embedding_model=None,
             migrate_embedding_model=False,
             auto_migrate_db=False,
             first_para=False, text_limit=None,
             chunk=True, chunk_size=512,

             # urls
             use_unstructured=True,
             use_playwright=False,
             use_selenium=False,
             use_scrapeplaywright=False,
             use_scrapehttp=False,

             # pdfs
             use_pymupdf='auto',
             use_unstructured_pdf='auto',
             use_pypdf='auto',
             enable_pdf_ocr='auto',
             enable_pdf_doctr='auto',
             try_pdf_as_html='auto',

             # images
             enable_ocr=False,
             enable_doctr=False,
             enable_pix2struct=False,
             enable_captions=True,
             enable_llava=True,
             enable_transcriptions=True,
             captions_model=None,
             caption_loader=None,
             llava_model=None,
             llava_prompt=None,
             doctr_loader=None,
             pix2struct_loader=None,
             asr_model=None,
             asr_loader=None,

             # json
             jq_schema='.[]',
             # video
             extract_frames=10,

             langchain_mode=None,
             langchain_mode_paths=None,
             langchain_mode_types=None,
             db_type='faiss',
             load_db_if_exists=True,
             db=None,
             n_jobs=-1,
             verbose=False):
    assert hf_embedding_model is not None
    user_path = langchain_mode_paths.get(langchain_mode)
    langchain_type = langchain_mode_types.get(langchain_mode, LangChainTypes.EITHER.value)
    persist_directory, langchain_type = get_persist_directory(langchain_mode, langchain_type=langchain_type)
    langchain_mode_types[langchain_mode] = langchain_type
    # see if can get persistent chroma db
    db_trial, use_openai_embedding, hf_embedding_model = \
        get_existing_db(db, persist_directory, load_db_if_exists, db_type,
                        use_openai_embedding,
                        langchain_mode, langchain_mode_paths, langchain_mode_types,
                        hf_embedding_model, migrate_embedding_model, auto_migrate_db, verbose=verbose,
                        n_jobs=n_jobs)
    if db_trial is not None:
        db = db_trial

    sources = []
    if not db:
        chunk_sources = functools.partial(_chunk_sources, chunk=chunk, chunk_size=chunk_size, db_type=db_type)
        if langchain_mode in ['wiki_full']:
            from read_wiki_full import get_all_documents
            small_test = None
            print("Generating new wiki", flush=True)
            sources1 = get_all_documents(small_test=small_test, n_jobs=os.cpu_count() // 2)
            print("Got new wiki", flush=True)
            sources1 = chunk_sources(sources1, chunk=chunk)
            print("Chunked new wiki", flush=True)
            sources.extend(sources1)
        elif langchain_mode in ['wiki']:
            sources1 = get_wiki_sources(first_para=first_para, text_limit=text_limit)
            sources1 = chunk_sources(sources1, chunk=chunk)
            sources.extend(sources1)
        elif langchain_mode in ['github h2oGPT']:
            # sources = get_github_docs("dagster-io", "dagster")
            sources1 = get_github_docs("h2oai", "h2ogpt")
            # FIXME: always chunk for now
            sources1 = chunk_sources(sources1)
            sources.extend(sources1)
        elif langchain_mode in ['DriverlessAI docs']:
            sources1 = get_dai_docs(from_hf=True)
            # FIXME: DAI docs are already chunked well, should only chunk more if over limit
            sources1 = chunk_sources(sources1, chunk=False)
            sources.extend(sources1)
    if user_path:
        # UserData or custom, which has to be from user's disk
        if db is not None:
            # NOTE: Ignore file names for now, only go by hash ids
            # existing_files = get_existing_files(db)
            existing_files = []
            # full scan below, but only at start-up or when adding files from disk in UI, will be slow for large dbs
            # FIXME: Could have option to just add, not delete old ones
            existing_hash_ids = get_existing_hash_ids(db)
        else:
            # pretend no existing files so won't filter
            existing_files = []
            existing_hash_ids = []
        # chunk internally for speed over multiple docs
        # FIXME: If first had old Hash=None and switch embeddings,
        #  then re-embed, and then hit here and reload so have hash, and then re-embed.
        sources1 = path_to_docs(user_path, n_jobs=n_jobs, chunk=chunk, chunk_size=chunk_size,
                                # urls
                                use_unstructured=use_unstructured,
                                use_playwright=use_playwright,
                                use_selenium=use_selenium,
                                use_scrapeplaywright=use_scrapeplaywright,
                                use_scrapehttp=use_scrapehttp,

                                # pdfs
                                use_pymupdf=use_pymupdf,
                                use_unstructured_pdf=use_unstructured_pdf,
                                use_pypdf=use_pypdf,
                                enable_pdf_ocr=enable_pdf_ocr,
                                enable_pdf_doctr=enable_pdf_doctr,
                                try_pdf_as_html=try_pdf_as_html,

                                # images
                                enable_ocr=enable_ocr,
                                enable_doctr=enable_doctr,
                                enable_pix2struct=enable_pix2struct,
                                enable_captions=enable_captions,
                                enable_llava=enable_llava,
                                enable_transcriptions=enable_transcriptions,
                                captions_model=captions_model,
                                caption_loader=caption_loader,
                                llava_model=llava_model,
                                llava_prompt=llava_prompt,
                                doctr_loader=doctr_loader,
                                pix2struct_loader=pix2struct_loader,
                                asr_model=asr_model,
                                asr_loader=asr_loader,

                                # json
                                jq_schema=jq_schema,
                                extract_frames=extract_frames,

                                existing_files=existing_files, existing_hash_ids=existing_hash_ids,
                                db_type=db_type,

                                is_public=False,
                                from_ui=True,
                                )
        new_metadata_sources = set([x.metadata['source'] for x in sources1])
        if new_metadata_sources:
            if os.getenv('NO_NEW_FILES') is not None:
                raise RuntimeError("Expected no new files! %s" % new_metadata_sources)
            print("Loaded %s new files as sources to add to %s" % (len(new_metadata_sources), langchain_mode),
                  flush=True)
            if verbose:
                print("Files added: %s" % '\n'.join(new_metadata_sources), flush=True)
        sources.extend(sources1)
        if len(sources) > 0 and os.getenv('NO_NEW_FILES') is not None:
            raise RuntimeError("Expected no new files! %s" % langchain_mode)
        if len(sources) == 0 and os.getenv('SHOULD_NEW_FILES') is not None:
            raise RuntimeError("Expected new files! %s" % langchain_mode)
        if verbose:
            print("Loaded %s sources for potentially adding to %s" % (len(sources), langchain_mode), flush=True)

        # see if got sources
        if not sources:
            if verbose:
                if db is not None:
                    print("langchain_mode %s has no new sources, nothing to add to db" % langchain_mode, flush=True)
                else:
                    print("langchain_mode %s has no sources, not making new db" % langchain_mode, flush=True)
            return db, 0, []
        if verbose:
            if db is not None:
                print("Generating db", flush=True)
            else:
                print("Adding to db", flush=True)
    if not db:
        if sources:
            db = get_db(sources, use_openai_embedding=use_openai_embedding, db_type=db_type,
                        persist_directory=persist_directory,
                        langchain_mode=langchain_mode,
                        langchain_mode_paths=langchain_mode_paths,
                        langchain_mode_types=langchain_mode_types,
                        hf_embedding_model=hf_embedding_model,
                        migrate_embedding_model=migrate_embedding_model,
                        auto_migrate_db=auto_migrate_db,
                        n_jobs=n_jobs,
                        verbose=verbose)
            if verbose:
                print("Generated db", flush=True)
        elif langchain_mode not in langchain_modes_intrinsic:
            print("Did not generate db for %s since no sources" % langchain_mode, flush=True)
        new_sources_metadata = [x.metadata for x in sources]
    elif user_path is not None:
        print("Existing db, potentially adding %s sources from user_path=%s" % (len(sources), user_path), flush=True)
        db, num_new_sources, new_sources_metadata = add_to_db(db, sources, db_type=db_type,
                                                              use_openai_embedding=use_openai_embedding,
                                                              hf_embedding_model=hf_embedding_model,
                                                              verbose=verbose)
        print("Existing db, added %s new sources from user_path=%s" % (num_new_sources, user_path), flush=True)
    else:
        new_sources_metadata = [x.metadata for x in sources]

    return db, len(new_sources_metadata), new_sources_metadata


def is_chroma_db(db):
    return isinstance(db, Chroma) or isinstance(db, ChromaMig) or ChromaMig.__name__ in str(db)


def is_new_chroma_db(db):
    if isinstance(db, Chroma):
        return True
    if isinstance(db, ChromaMig) or ChromaMig.__name__ in str(db):
        return False
    if os.getenv('HARD_ASSERTS'):
        raise RuntimeError("Shouldn't reach here, unknown db: %s" % str(db))
    return False


def sim_search(db, query='', k=1000, with_score=False, filter_kwargs=None, chunk_id_filter=None,
               where_document_dict={},
               verbose=False):
    if is_chroma_db(db) and large_chroma_db(db) and chunk_id_filter is not None:
        # try to avoid filter if just doing chunk_id -1 or >= 0
        docs = _sim_search(db, query=query, k=k * 4, with_score=with_score, verbose=verbose)
        if with_score:
            if chunk_id_filter >= 0:
                docs = [x for x in docs if x[0].metadata.get('chunk_id', chunk_id_filter) >= chunk_id_filter]
            else:
                docs = [x for x in docs if x[0].metadata.get('chunk_id', chunk_id_filter) == chunk_id_filter]
        else:
            if chunk_id_filter >= 0:
                docs = [x for x in docs if x.metadata.get('chunk_id', chunk_id_filter) >= chunk_id_filter]
            else:
                docs = [x for x in docs if x.metadata.get('chunk_id', chunk_id_filter) == chunk_id_filter]
        if len(docs) < max(1, k // 4):
            # full search if failed to find enough
            docs = _sim_search(db, query=query, k=k, with_score=with_score, filter_kwargs=filter_kwargs,
                               where_document_dict=where_document_dict,
                               verbose=verbose)
        return docs
    else:
        return _sim_search(db, query=query, k=k, with_score=with_score, filter_kwargs=filter_kwargs,
                           where_document_dict=where_document_dict,
                           verbose=verbose)


def _sim_search(db, query='', k=1000, with_score=False, filter_kwargs=None,
                where_document_dict={},
                verbose=False):
    if k == -1:
        k = 1000
    if filter_kwargs is None:
        filter_kwargs = {}
    docs = []
    while True:
        try:
            if with_score:
                with get_context_cast():
                    docs = db.similarity_search_with_score(query, k=k, **filter_kwargs, **where_document_dict)
            else:
                with get_context_cast():
                    docs = db.similarity_search(query, k=k, **filter_kwargs, **where_document_dict)
            break
        except (RuntimeError, AttributeError) as e:
            # AttributeError is for people with wrong version of langchain
            if verbose:
                print("chroma bug: %s" % str(e), flush=True)
            if k == 1:
                raise
            if k > 500:
                k -= 200
            elif k > 100:
                k -= 50
            elif k > 10:
                k -= 5
            else:
                k -= 1
            k = max(1, k)
    return docs


def large_chroma_db(db):
    return get_size(db._persist_directory) >= 500 * 1024 ** 2


def get_metadatas(db, full_required=True, k_max=10000):
    from langchain.vectorstores import FAISS
    from langchain.vectorstores import Qdrant
    if isinstance(db, FAISS):
        metadatas = [v.metadata for k, v in db.docstore._dict.items()]
    elif is_chroma_db(db):
        if full_required or not (large_chroma_db(db) and is_new_chroma_db(db)):
            db_get = get_documents(db)
            documents = db_get['documents']
            if documents is None:
                documents = []
            metadatas = db_get['metadatas']
            if metadatas is None:
                if documents is not None:
                    metadatas = [{}] * len(documents)
                else:
                    metadatas = []
        else:
            # just use sim search, since too many
            docs1 = sim_search(db, k=k_max, with_score=False)
            metadatas = [x.metadata for x in docs1]
    elif isinstance(db, Qdrant):
        points = db.client.scroll(db.collection_name, limit=k_max, with_payload=True)
        metadatas = [point.payload["metadata"] for point in points]
    elif db is not None:
        # FIXME: Hack due to https://github.com/weaviate/weaviate/issues/1947
        # seems no way to get all metadata, so need to avoid this approach for weaviate
        with get_context_cast():
            metadatas = [x.metadata for x in db.similarity_search("", k=k_max)]
    else:
        metadatas = []
    return metadatas


def get_db_lock_file(db, lock_type='getdb'):
    if hasattr(db, '_persist_directory'):
        persist_directory = db._persist_directory
        check_persist_directory(persist_directory)
        base_path = os.path.join('locks', persist_directory)
        base_path = makedirs(base_path, exist_ok=True, tmp_ok=True, use_base=True)
        lock_file = os.path.join(base_path, "%s.lock" % lock_type)
        makedirs(os.path.dirname(lock_file))  # ensure made
        return lock_file
    return None


def get_documents(db):
    if hasattr(db, '_persist_directory'):
        lock_file = get_db_lock_file(db)
        with filelock.FileLock(lock_file):
            # get segfaults and other errors when multiple threads access this
            return _get_documents(db)
    else:
        return _get_documents(db)


def _get_documents(db):
    # returns not just documents, but full dict of documents, metadatas, ids, embeddings
    # documents['documents] should be list of texts, not Document() type
    from langchain.vectorstores import FAISS
    from langchain.vectorstores import Qdrant
    if isinstance(db, FAISS):
        documents = [v for k, v in db.docstore._dict.items()]
        documents = dict(documents=documents, metadatas=[{}] * len(documents), ids=[0] * len(documents))
    elif isinstance(db, Chroma) or isinstance(db, ChromaMig) or ChromaMig.__name__ in str(db):
        documents = db.get()
        if documents is None:
            documents = dict(documents=[], metadatas=[], ids=[])
    elif isinstance(db, Qdrant):
        points, next_id = db.client.scroll(db.collection_name, limit=10000, with_payload=True)
        documents, metadatas = [], []
        for point in points:
            documents.append(point.payload["page_content"])
            metadatas.append(point.payload["metadata"])
        documents = dict(documents=documents, metadatas=metadatas, ids=[0] * len(documents))
    else:
        # FIXME: Hack due to https://github.com/weaviate/weaviate/issues/1947
        # seems no way to get all metadata, so need to avoid this approach for weaviate
        with get_context_cast():
            docs_from_search = [x for x in db.similarity_search("", k=10000)]
        # Don't filter out by content etc. here, might use get_metadatas too separately
        documents = [x.page_content for x in docs_from_search]
        metadatas = [x.metadata for x in docs_from_search]
        documents = dict(documents=documents, metadatas=metadatas, ids=[0] * len(documents))
    return documents


def get_docs_and_meta(db, top_k_docs, filter_kwargs={}, text_context_list=None, chunk_id_filter=None):
    if hasattr(db, '_persist_directory'):
        lock_file = get_db_lock_file(db)
        with filelock.FileLock(lock_file):
            return _get_docs_and_meta(db, top_k_docs, filter_kwargs=filter_kwargs,
                                      text_context_list=text_context_list,
                                      chunk_id_filter=chunk_id_filter)
    else:
        return _get_docs_and_meta(db, top_k_docs, filter_kwargs=filter_kwargs,
                                  text_context_list=text_context_list,
                                  chunk_id_filter=chunk_id_filter,
                                  )


def _get_docs_and_meta(db, top_k_docs, filter_kwargs={}, text_context_list=None, chunk_id_filter=None, k_max=1000):
    # db_documents should be list of texts
    # db_metadatas should be list of dicts
    db_documents = []
    db_metadatas = []

    if text_context_list:
        db_documents += [x.page_content if hasattr(x, 'page_content') else x for x in text_context_list]
        db_metadatas += [x.metadata if hasattr(x, 'metadata') else {} for x in text_context_list]

    from langchain.vectorstores import FAISS
    if isinstance(db, Chroma) or isinstance(db, ChromaMig) or ChromaMig.__name__ in str(db):
        if top_k_docs == -1:
            limit = k_max
        else:
            limit = max(top_k_docs, k_max)
        db_get = db._collection.get(where=filter_kwargs.get('filter'), limit=limit)
        db_metadatas += db_get['metadatas']
        db_documents += db_get['documents']
    elif isinstance(db, FAISS):
        import itertools
        db_metadatas += get_metadatas(db)
        # FIXME: FAISS has no filter
        if top_k_docs == -1:
            db_docs_faiss = list(db.docstore._dict.values())
        else:
            # slice dict first
            db_docs_faiss = list(dict(itertools.islice(db.docstore._dict.items(), top_k_docs)).values())
        db_docs_faiss = [x.page_content for x in db_docs_faiss]
        db_documents += db_docs_faiss
    elif db is not None:
        db_metadatas += get_metadatas(db)
        db_documents += get_documents(db)['documents']

    return db_documents, db_metadatas


def get_existing_files(db):
    # Note: Below full scan if used, but this function not used yet
    metadatas = get_metadatas(db)
    metadata_sources = set([x['source'] for x in metadatas])
    return metadata_sources


def get_existing_hash_ids(db):
    metadatas = get_metadatas(db)
    # assume consistency, that any prior hashed source was single hashed file at the time among all source chunks
    metadata_hash_ids = {os.path.normpath(x['source']): x.get('hashid') for x in metadatas}
    return metadata_hash_ids


def run_qa_db(**kwargs):
    func_names = list(inspect.signature(_run_qa_db).parameters)
    # hard-coded defaults
    kwargs['answer_with_sources'] = kwargs.get('answer_with_sources', True)
    kwargs['show_rank'] = kwargs.get('show_rank', False)
    kwargs['show_accordions'] = kwargs.get('show_accordions', True)
    kwargs['hyde_show_intermediate_in_accordion'] = kwargs.get('hyde_show_intermediate_in_accordion', True)
    kwargs['show_link_in_sources'] = kwargs.get('show_link_in_sources', True)
    kwargs['top_k_docs_max_show'] = kwargs.get('top_k_docs_max_show', 10)
    kwargs['llamacpp_dict'] = {}  # shouldn't be required unless from test using _run_qa_db
    kwargs['exllama_dict'] = {}  # shouldn't be required unless from test using _run_qa_db
    kwargs['gptq_dict'] = {}  # shouldn't be required unless from test using _run_qa_db
    kwargs['sink_dict'] = {}  # shouldn't be required unless from test using _run_qa_db
    kwargs['hf_model_dict'] = {}  # shouldn't be required unless from test using _run_qa_db
    kwargs['image_file'] = kwargs.get('image_file')
    kwargs['image_control'] = kwargs.get('image_control')
    kwargs['load_awq'] = kwargs.get('load_awq', '')
    missing_kwargs = [x for x in func_names if x not in kwargs]
    assert not missing_kwargs, "Missing kwargs for run_qa_db: %s" % missing_kwargs
    # only keep actual used
    kwargs = {k: v for k, v in kwargs.items() if k in func_names}
    try:
        return _run_qa_db(**kwargs)
    finally:
        if kwargs.get('cli', False):
            clear_torch_cache(allow_skip=True)


def _run_qa_db(query=None,
               iinput=None,
               context=None,
               use_openai_model=False, use_openai_embedding=False,
               first_para=False, text_limit=None, top_k_docs=4, chunk=True, chunk_size=512,
               langchain_instruct_mode=True,

               # urls
               use_unstructured=True,
               use_playwright=False,
               use_selenium=False,
               use_scrapeplaywright=False,
               use_scrapehttp=False,

               # pdfs
               use_pymupdf='auto',
               use_unstructured_pdf='auto',
               use_pypdf='auto',
               enable_pdf_ocr='auto',
               enable_pdf_doctr='auto',
               try_pdf_as_html='auto',

               # images
               enable_ocr=False,
               enable_doctr=False,
               enable_pix2struct=False,
               enable_captions=True,
               enable_llava=True,
               enable_transcriptions=True,
               captions_model=None,
               caption_loader=None,
               llava_model=None,
               llava_prompt=None,
               doctr_loader=None,
               pix2struct_loader=None,
               asr_model=None,
               asr_loader=None,

               # json
               jq_schema='.[]',
               extract_frames=10,

               langchain_mode_paths={},
               langchain_mode_types={},
               detect_user_path_changes_every_query=False,
               db_type=None,
               model_name=None, model=None, tokenizer=None, inference_server=None,
               langchain_only_model=False,
               load_awq='',
               hf_embedding_model=None,
               migrate_embedding_model=False,
               auto_migrate_db=False,
               stream_output0=False,
               stream_output=False,
               async_output=True,
               num_async=3,
               prompter=None,
               prompt_type=None,
               prompt_dict=None,
               answer_with_sources=True,
               append_sources_to_answer=False,
               append_sources_to_chat=True,
               cut_distance=1.64,
               add_chat_history_to_context=True,
               add_search_to_context=False,
               keep_sources_in_context=False,
               gradio_errors_to_chatbot=True,
               memory_restriction_level=0,
               system_prompt='',
               allow_chat_system_prompt=True,
               sanitize_bot_response=False,
               show_rank=False,
               show_accordions=True,
               hyde_show_intermediate_in_accordion=True,
               show_link_in_sources=True,
               top_k_docs_max_show=10,
               use_llm_if_no_docs=True,
               load_db_if_exists=False,
               db=None,
               do_sample=False,
               seed=0,
               temperature=0.1,
               top_p=0.7,
               top_k=40,
               penalty_alpha=0.0,
               num_beams=1,
               max_new_tokens=512,
               min_new_tokens=1,
               attention_sinks=False,
               sink_dict={},
               truncation_generation=False,
               early_stopping=False,
               regenerate_clients=None,
               regenerate_gradio_clients=None,
               max_time=180,
               repetition_penalty=1.0,
               num_return_sequences=1,
               langchain_mode=None,
               langchain_action=None,
               langchain_agents=None,
               document_subset=DocumentSubset.Relevant.name,
               document_choice=[DocumentChoice.ALL.value],
               document_source_substrings=[],
               document_source_substrings_op='and',
               document_content_substrings=[],
               document_content_substrings_op='and',
               pre_prompt_query=None,
               prompt_query=None,
               pre_prompt_summary=None,
               prompt_summary=None,
               hyde_llm_prompt=None,
               text_context_list=None,
               chat_conversation=None,
               visible_models=None,
               h2ogpt_key=None,
               docs_ordering_type=docs_ordering_types_default,
               min_max_new_tokens=512,
               max_input_tokens=-1,
               max_total_input_tokens=-1,
               docs_token_handling=None,
               docs_joiner=docs_joiner_default,
               hyde_level=0,
               hyde_template=None,
               hyde_show_only_final=None,
               doc_json_mode=False,
               metadata_in_context=[],

               n_jobs=-1,
               llamacpp_path=None,
               llamacpp_dict=None,
               exllama_dict=None,
               verbose=False,
               cli=False,
               lora_weights='',

               auto_reduce_chunks=True,
               max_chunks=100,
               headsize=50,

               image_file=None,
               image_control=None,
               ):
    """

    :param query:
    :param use_openai_model:
    :param use_openai_embedding:
    :param first_para:
    :param text_limit:
    :param top_k_docs:
    :param chunk:
    :param chunk_size:
    :param langchain_mode_paths: dict of langchain_mode -> user path to glob recursively from
    :param db_type: 'faiss' for in-memory
                    'chroma' (for chroma >= 0.4)
                    'chroma_old' (for chroma < 0.4)
                    'weaviate' for persisted on disk
                    'qdrant' for a Qdrant server or an in-memory instance
    :param model_name: model name, used to switch behaviors
    :param model: pre-initialized model, else will make new one
    :param tokenizer: pre-initialized tokenizer, else will make new one.  Required not None if model is not None
    :param answer_with_sources
    :return:
    """
    t_run = time.time()
    if LangChainAgent.SMART.value in langchain_agents:
        # FIXME: support whatever model/user supports
        # right now doesn't support, just hangs for some reason
        async_output = False
    elif LangChainAgent.AUTOGPT.value in langchain_agents:
        # FIXME: support whatever model/user supports
        # right now doesn't support, just hangs for some reason
        async_output = False
    elif langchain_action in [LangChainAction.QUERY.value]:
        # only summarization supported
        async_output = False
    elif LangChainAgent.AUTOGPT.value in langchain_agents:
        async_output = False
    else:
        if stream_output0:
            # threads and asyncio don't mix
            async_output = False
        else:
            # go back to not streaming for summarization/extraction to be parallel
            stream_output = stream_output0

    # in case doing summarization/extraction, and docs originally limit, relax if each document or reduced response is smaller than max document size
    max_new_tokens0 = max_new_tokens

    # in case None, e.g. lazy client, then set based upon actual model
    pre_prompt_query, prompt_query, pre_prompt_summary, prompt_summary, hyde_llm_prompt = \
        get_langchain_prompts(pre_prompt_query, prompt_query,
                              pre_prompt_summary, prompt_summary, hyde_llm_prompt,
                              model_name, inference_server,
                              llamacpp_dict.get('model_path_llama'),
                              doc_json_mode)

    assert db_type is not None
    assert hf_embedding_model is not None
    assert langchain_mode_paths is not None
    assert langchain_mode_types is not None
    if model is not None:
        assert model_name is not None  # require so can make decisions
    assert query is not None
    assert prompter is not None or prompt_type is not None or model is None  # if model is None, then will generate
    if prompter is not None:
        prompt_type = prompter.prompt_type
        prompt_dict = prompter.prompt_dict
    if model is not None:
        assert prompt_type is not None
        if prompt_type == PromptType.custom.name:
            assert prompt_dict is not None  # should at least be {} or ''
        else:
            prompt_dict = ''

    query_action = langchain_action == LangChainAction.QUERY.value
    summarize_action = langchain_action in [LangChainAction.SUMMARIZE_MAP.value,
                                            LangChainAction.SUMMARIZE_ALL.value,
                                            LangChainAction.SUMMARIZE_REFINE.value,
                                            LangChainAction.EXTRACT.value]

    zero_shot_react_agent = any([x in langchain_agents for x in
                                 [LangChainAgent.SEARCH.value,
                                  LangChainAgent.CSV.value,
                                  LangChainAgent.PANDAS.value,
                                  ]]) and \
                            not does_support_functiontools(inference_server, model_name)
    if zero_shot_react_agent:
        if LangChainAgent.SEARCH.value in langchain_agents:
            answer_type = " bullet list"
        else:
            answer_type = ""
        system_prompt = """You are a zero shot react agent.
Consider to prompt of Question that was original query from the user.  Do not repeat "Question" as a prompt, that is only for the user.
Respond to prompt of Thought with a thought that may lead to a reasonable new action choice.
Respond to prompt of Action with an action to take out of the tools given, giving exactly single word for the tool name.
Respond to prompt of Action Input with an input to give the tool.
Consider to prompt of Observation that was response from the tool.
Repeat this Thought, Action, Action Input, Observation, Thought sequence several times with new and different thoughts and actions each time, do not repeat.
Once satisfied that the thoughts, responses are sufficient to answer the question, then respond to prompt of Thought with: I now know the final answer
Respond to prompt of Final Answer with your final well-structured%s answer to the original query.
""" % answer_type
        prompter.system_prompt = system_prompt

    if doc_json_mode:
        prompter.system_prompt = system_prompt = doc_json_mode_system_prompt

    # handle auto case
    if system_prompt == 'auto':
        changed = False
        if query_action and langchain_mode not in langchain_modes_non_db:
            system_prompt = system_docqa
            changed = True
        elif summarize_action:
            system_prompt = system_summary
            changed = True
        if changed and prompter:
            prompter.system_prompt = system_prompt
        if system_prompt == 'auto':
            if prompter:
                system_prompt = prompter.system_prompt
            if system_prompt == 'auto':
                # safest then to just avoid system prompt
                system_prompt = prompter.system_prompt = ""

    assert len(set(gen_hyper).difference(inspect.signature(get_llm).parameters)) == 0
    # pass in context to LLM directly, since already has prompt_type structure
    # can't pass through langchain in get_chain() to LLM: https://github.com/hwchase17/langchain/issues/6638
    llm_kwargs = dict(use_openai_model=use_openai_model, model_name=model_name,
                      model=model,
                      tokenizer=tokenizer,
                      inference_server=inference_server,
                      langchain_only_model=langchain_only_model,
                      load_awq=load_awq,
                      stream_output=stream_output,
                      async_output=async_output,
                      num_async=num_async,
                      do_sample=do_sample,
                      seed=seed,
                      temperature=temperature,
                      top_k=top_k,
                      top_p=top_p,
                      penalty_alpha=penalty_alpha,
                      num_beams=num_beams,
                      max_new_tokens=max_new_tokens,
                      max_new_tokens0=max_new_tokens0,
                      min_new_tokens=min_new_tokens,
                      early_stopping=early_stopping,
                      max_time=max_time,
                      regenerate_clients=regenerate_clients,
                      regenerate_gradio_clients=regenerate_gradio_clients,
                      repetition_penalty=repetition_penalty,
                      num_return_sequences=num_return_sequences,
                      prompt_type=prompt_type,
                      prompt_dict=prompt_dict,
                      prompter=prompter,
                      context=context,
                      iinput=iinput,
                      sanitize_bot_response=sanitize_bot_response,
                      system_prompt=system_prompt,
                      chat_conversation=chat_conversation,
                      add_chat_history_to_context=add_chat_history_to_context,
                      visible_models=visible_models,
                      h2ogpt_key=h2ogpt_key,
                      min_max_new_tokens=min_max_new_tokens,
                      max_input_tokens=max_input_tokens,
                      max_total_input_tokens=max_total_input_tokens,
                      n_jobs=n_jobs,
                      llamacpp_path=llamacpp_path,
                      llamacpp_dict=llamacpp_dict,
                      exllama_dict=exllama_dict,
                      cli=cli,
                      verbose=verbose,
                      attention_sinks=attention_sinks,
                      sink_dict=sink_dict,
                      truncation_generation=truncation_generation,
                      langchain_agents=langchain_agents,

                      image_file=image_file,
                      image_control=image_control,
                      document_choice=document_choice,
                      )
    llm, model_name, streamer, prompt_type_out, async_output, only_new_text, gradio_server = \
        get_llm(**llm_kwargs)
    if LangChainAgent.SMART.value in langchain_agents:
        # get llm for exploration
        llm_kwargs_explore = llm_kwargs.copy()
        llm_kwargs_explore.update(dict(do_sample=True, temperature=0.5, seed=randint(0, 32000)))
        llm_explore, _, _, _, _, _, _ = get_llm(**llm_kwargs_explore)
    else:
        llm_explore = None

    # in case change, override original prompter
    if hasattr(llm, 'prompter'):
        prompter = llm.prompter
    if hasattr(llm, 'pipeline') and hasattr(llm.pipeline, 'prompter'):
        prompter = llm.pipeline.prompter

    if prompter is None:
        if prompt_type is None:
            prompt_type = prompt_type_out
        # get prompter
        chat = True  # FIXME?
        prompter = Prompter(prompt_type, prompt_dict, debug=False, stream_output=stream_output,
                            system_prompt=system_prompt)

    scores = []
    chain = None

    # basic version of prompt without docs etc.
    data_point = dict(context=context, instruction=query, input=iinput)
    prompt_basic = prompter.generate_prompt(data_point)

    # default is to embed query directly without processing
    query_embedding = query

    # support string as well
    if isinstance(document_choice, str):
        document_choice = [document_choice]
    if isinstance(document_source_substrings, str):
        document_source_substrings = [document_source_substrings]
    if isinstance(document_content_substrings, str):
        document_content_substrings = [document_content_substrings]

    get_answer_kwargs = dict(show_accordions=show_accordions,
                             hyde_show_intermediate_in_accordion=hyde_show_intermediate_in_accordion,
                             show_link_in_sources=show_link_in_sources,
                             top_k_docs_max_show=top_k_docs_max_show,
                             verbose=verbose,
                             )

    # NOTE: only includes those things get_llm() and get_chain() do not change
    run_target_func = functools.partial(run_target,
                                        stream_output=stream_output,
                                        lora_weights=lora_weights, max_time=max_time,
                                        sanitize_bot_response=sanitize_bot_response,
                                        verbose=verbose)

    run_target_func_hyde = functools.partial(run_target,
                                             stream_output=stream_output,
                                             lora_weights=lora_weights, max_time=max_time,
                                             sanitize_bot_response=sanitize_bot_response,
                                             allow_response_no_refs=False,
                                             verbose=verbose)

    func_names = list(inspect.signature(get_chain).parameters)
    sim_kwargs = {k: v for k, v in locals().items() if k in func_names}
    missing_kwargs = [x for x in func_names if x not in sim_kwargs]
    assert not missing_kwargs, "Missing: %s" % missing_kwargs

    llm_answers = {}
    if hyde_level is not None and hyde_level > 0 and query_action and document_subset not in non_query_commands:
        query_embedding, llm_answers = yield from run_hyde(**locals())
        sim_kwargs['query_embedding'] = query_embedding

    docs, chain, scores, \
        num_docs_before_cut, \
        use_llm_if_no_docs, top_k_docs_max_show, \
        llm, model_name, streamer, prompt_type_out, async_output, only_new_text = \
        get_chain(**sim_kwargs)

    if document_subset in non_query_commands:
        formatted_doc_chunks = '\n\n'.join([get_url(x) + '\n\n' + x.page_content for x in docs])
        if not formatted_doc_chunks and not use_llm_if_no_docs:
            yield dict(prompt=prompt_basic, response="No sources", sources='', num_prompt_tokens=0,
                       llm_answers=llm_answers, response_no_refs='', sources_str='', prompt_raw=prompt_basic)
            return
        # if no sources, outside gpt_langchain, LLM will be used with '' input
        scores = [1] * len(docs)
        get_answer_args = tuple([query, docs, formatted_doc_chunks,
                                 llm_answers,
                                 scores, show_rank,
                                 answer_with_sources,
                                 append_sources_to_answer,
                                 append_sources_to_chat])
        get_answer_kwargs.update(dict(t_run=time.time() - t_run,
                                      count_input_tokens=0,
                                      count_output_tokens=0,
                                      ))
        ret, sources, ret_no_refs, sources_str = get_sources_answer(*get_answer_args, **get_answer_kwargs)
        yield dict(prompt=prompt_basic, response=formatted_doc_chunks, sources=sources, num_prompt_tokens=0,
                   llm_answers=llm_answers, response_no_refs='', sources_str=sources_str, prompt_raw=prompt_basic)
        return
    if langchain_agents and not chain:
        ret = '%s not supported by this model' % langchain_agents[0]
        sources = []
        yield dict(prompt=prompt_basic, response=ret, sources=sources, num_prompt_tokens=0, llm_answers=llm_answers,
                   response_no_refs=ret, sources_str='', prompt_raw=prompt_basic)
        return
    if langchain_mode not in langchain_modes_non_db and not docs:
        if langchain_action in [LangChainAction.SUMMARIZE_MAP.value,
                                LangChainAction.SUMMARIZE_ALL.value,
                                LangChainAction.SUMMARIZE_REFINE.value]:
            ret = 'No relevant documents to summarize.' if query or num_docs_before_cut > 0 else 'No documents to summarize.'
        elif langchain_action in [LangChainAction.EXTRACT.value]:
            ret = ['No relevant documents to extract from.'] if query or num_docs_before_cut > 0 else [
                'No documents to extract from.']
        elif not use_llm_if_no_docs:
            ret = 'No relevant documents to query (for chatting with LLM, pick Resources->Collections->LLM).' if num_docs_before_cut else 'No documents to query (for chatting with LLM, pick Resources->Collections->LLM).'
        else:
            # if here then ok to continue using chain if exists.  E.g. use_llm_if_no_docs=True and doing query langchain_action
            ret = None
        if ret is not None:
            sources = []
            yield dict(prompt=prompt_basic, response=ret, sources=sources, num_prompt_tokens=0, llm_answers=llm_answers,
                       response_no_refs=ret, sources_str='', prompt_raw=prompt_basic)
            return

    # NOTE: If chain=None, could return if HF type (i.e. not langchain_only_model), but makes code too complex
    # only return now if no chain at all, e.g. when only returning sources
    if chain is None:
        return

    answer = yield from run_target_func(query=query,
                                        chain=chain,
                                        llm=llm,
                                        streamer=streamer,
                                        prompter=prompter,
                                        llm_answers=llm_answers,
                                        llm_answers_key='llm_answer_final',
                                        async_output=async_output,
                                        only_new_text=only_new_text)

    get_answer_args = tuple([query, docs, answer,
                             llm_answers,
                             scores, show_rank,
                             answer_with_sources,
                             append_sources_to_answer,
                             append_sources_to_chat])
    get_answer_kwargs.update(dict(t_run=time.time() - t_run,
                                  count_input_tokens=llm.count_input_tokens
                                  if hasattr(llm, 'count_input_tokens') else None,
                                  count_output_tokens=llm.count_output_tokens
                                  if hasattr(llm, 'count_output_tokens') else None,
                                  ))

    # for final yield, get real prompt used
    if hasattr(llm, 'pipeline') and hasattr(llm.pipeline, 'prompts') and llm.pipeline.prompts:
        if isinstance(llm.pipeline.prompts, list) and len(llm.pipeline.prompts) == 1:
            prompt = str(llm.pipeline.prompts[0])
        else:
            prompt = str(llm.pipeline.prompts)
    elif hasattr(llm, 'prompts') and llm.prompts:
        if isinstance(llm.prompts, list) and len(llm.prompts) == 1:
            prompt = str(llm.prompts[0])
        else:
            prompt = str(llm.prompts)
    elif hasattr(llm, 'prompter') and llm.prompter.prompt:
        prompt = llm.prompter.prompt
    else:
        prompt = prompt_basic
    num_prompt_tokens = get_token_count(prompt, tokenizer)

    # ensure to close client
    # https://github.com/langchain-ai/langchain/issues/13509
    if regenerate_clients and \
            hasattr(llm, 'client') and \
            hasattr(llm.client, '_client') and \
            hasattr(llm.client._client, 'close'):
        llm.client._client.close()

    if len(docs) == 0:
        # if no docs, then no sources to cite
        ret, sources = answer, []
        # doesn't actually have docs, but name means got to end with that answer
        llm_answers['llm_answer_final'] = ret
        if verbose:
            print('response: %s' % ret)
        yield dict(prompt_raw=prompt, response=ret, sources=sources, num_prompt_tokens=num_prompt_tokens,
                   llm_answers=llm_answers, response_no_refs=ret, sources_str='')
    elif answer is not None:
        ret, sources, ret_no_refs, sources_str = get_sources_answer(*get_answer_args, **get_answer_kwargs)
        llm_answers['llm_answer_final'] = ret
        if verbose:
            print('response: %s' % ret)
        yield dict(prompt_raw=prompt, response=ret, sources=sources, num_prompt_tokens=num_prompt_tokens,
                   llm_answers=llm_answers, response_no_refs=ret_no_refs, sources_str=sources_str)
    return


def run_target(query='',
               chain=None,
               llm=None,
               streamer=None,
               prompter=None,
               llm_answers={},
               llm_answers_key='llm_answer_final',
               async_output=False,
               only_new_text=True,
               # things below are fixed for entire _run_qa_db() call once hit get_llm() and so on
               stream_output=False,
               lora_weights='',
               max_time=0,
               sanitize_bot_response=False,
               allow_response_no_refs=True,
               verbose=False):
    # context stuff similar to used in evaluate()
    import torch
    device, torch_dtype, context_class = get_device_dtype()
    conditional_type = hasattr(llm, 'pipeline') and hasattr(llm.pipeline, 'model') and hasattr(llm.pipeline.model,
                                                                                               'conditional_type') and llm.pipeline.model.conditional_type
    with torch.no_grad():
        have_lora_weights = lora_weights not in [no_lora_str, '', None]
        context_class_cast = NullContext if device == 'cpu' or have_lora_weights or device == 'mps' else torch.autocast
        if conditional_type:
            # issues when casting to float16, can mess up t5 model, e.g. only when not streaming, or other odd behaviors
            context_class_cast = NullContext
        with context_class_cast(device):
            if stream_output and streamer:
                answer = None
                import queue
                bucket = queue.Queue()
                thread = EThread(target=chain, streamer=streamer, bucket=bucket)
                thread.start()
                outputs = ""
                output1_old = ''
                res_dict = dict(prompt=query, response='', sources='', num_prompt_tokens=0, llm_answers=llm_answers,
                                response_no_refs='', sources_str='', prompt_raw=query)
                try:
                    tgen0 = time.time()
                    for new_text in streamer:
                        # print("new_text: %s" % new_text, flush=True)
                        if bucket.qsize() > 0 or thread.exc:
                            thread.join()
                        outputs += new_text
                        if prompter:  # and False:  # FIXME: pipeline can already use prompter
                            if conditional_type:
                                if prompter.botstr:
                                    prompt = prompter.botstr
                                    output_with_prompt = prompt + outputs
                                    only_new_text = False  # override llm return
                                else:
                                    prompt = None
                                    output_with_prompt = outputs
                                    only_new_text = True  # override llm return
                            else:
                                prompt = None  # FIXME
                                output_with_prompt = outputs
                                # don't specify only_new_text here, use get_llm() value
                            output1 = prompter.get_response(output_with_prompt, prompt=prompt,
                                                            only_new_text=only_new_text,
                                                            sanitize_bot_response=sanitize_bot_response)
                        else:
                            output1 = outputs
                        # in-place change to this key so exposed outside this generator
                        llm_answers[llm_answers_key] = output1
                        res_dict = dict(prompt=query, response=output1, sources='', num_prompt_tokens=0,
                                        llm_answers=llm_answers,
                                        response_no_refs=output1 if allow_response_no_refs else '',
                                        sources_str='',
                                        prompt_raw=query)
                        if output1 != output1_old:
                            yield res_dict
                            output1_old = output1
                        if time.time() - tgen0 > max_time:
                            if verbose:
                                print("Took too long EThread for %s" % (time.time() - tgen0), flush=True)
                            break
                    # yield if anything left over as can happen (FIXME: Understand better)
                    yield res_dict
                except BaseException:
                    # if any exception, raise that exception if was from thread, first
                    if thread.exc:
                        raise thread.exc
                    raise
                finally:
                    # in case no exception and didn't join with thread yet, then join
                    if not thread.exc:
                        answer = thread.join()
                        if isinstance(answer, dict):
                            if 'output_text' in answer:
                                answer = answer['output_text']
                            elif 'output' in answer:
                                answer = answer['output']
                            elif 'resolution' in answer:
                                answer = answer['resolution']
                        answer_fix = functools.partial(prompter.get_response, prompt=None,
                                                       only_new_text=only_new_text,
                                                       sanitize_bot_response=sanitize_bot_response)
                        if isinstance(answer, str):
                            # ensure any changes to text are done
                            answer = answer_fix(answer)
                        elif isinstance(answer, list):
                            answer = [answer_fix(x) for x in answer]
                # in case raise StopIteration or broke queue loop in streamer, but still have exception
                if thread.exc:
                    raise thread.exc
            else:
                if async_output:
                    import asyncio
                    answer = asyncio.run(chain())
                else:
                    answer = chain()
                    if isinstance(answer, dict):
                        if 'output_text' in answer:
                            answer = answer['output_text']
                        elif 'output' in answer:
                            answer = answer['output']
                        elif 'resolution' in answer:
                            answer = answer['resolution']
                        answer_fix = functools.partial(prompter.get_response, prompt=None,
                                                       only_new_text=only_new_text,
                                                       sanitize_bot_response=sanitize_bot_response)
                        if isinstance(answer, str):
                            # ensure any changes to text are done
                            answer = answer_fix(answer)
                        elif isinstance(answer, list):
                            answer = [answer_fix(x) for x in answer]

    llm_answers[llm_answers_key] = answer
    if verbose:
        print("answer: %s" % answer, flush=True)
    return answer


def get_docs_with_score(query, k_db,
                        filter_kwargs,
                        filter_kwargs_backup,
                        db, db_type, text_context_list=None,
                        chunk_id_filter=None,
                        where_document_dict={},
                        verbose=False):
    docs_with_score = _get_docs_with_score(query, k_db,
                                           filter_kwargs,
                                           db, db_type,
                                           text_context_list=text_context_list,
                                           chunk_id_filter=chunk_id_filter,
                                           where_document_dict=where_document_dict,
                                           verbose=verbose)
    if len(docs_with_score) == 0 and filter_kwargs != filter_kwargs_backup:
        docs_with_score = _get_docs_with_score(query, k_db,
                                               filter_kwargs_backup,
                                               db, db_type,
                                               text_context_list=text_context_list,
                                               chunk_id_filter=chunk_id_filter,
                                               where_document_dict=where_document_dict,
                                               verbose=verbose)
    return docs_with_score


def _get_docs_with_score(query, k_db,
                         filter_kwargs,
                         db, db_type, text_context_list=None,
                         chunk_id_filter=None,
                         where_document_dict={},
                         verbose=False):
    docs_with_score = []

    if text_context_list:
        docs_with_score += [(x, x.metadata.get('score', 1.0)) for x in text_context_list]

    # deal with bug in chroma where if (say) 234 doc chunks and ask for 233+ then fails due to reduction misbehavior
    if hasattr(db, '_embedding_function') and isinstance(db._embedding_function, FakeEmbeddings):
        top_k_docs = -1
        # don't add text_context_list twice
        db_documents, db_metadatas = get_docs_and_meta(db, top_k_docs, filter_kwargs=filter_kwargs,
                                                       text_context_list=None)
        # sort by order given to parser (file_id) and any chunk_id if chunked
        doc_file_ids = [x.get('file_id', 0) for x in db_metadatas]
        doc_chunk_ids = [x.get('chunk_id', 0) for x in db_metadatas]
        docs_with_score_fake = [(Document(page_content=result[0], metadata=result[1] or {}), 1.0)
                                for result in zip(db_documents, db_metadatas)]
        docs_with_score_fake = [x for fx, cx, x in
                                sorted(zip(doc_file_ids, doc_chunk_ids, docs_with_score_fake),
                                       key=lambda x: (x[0], x[1]))
                                ]
        docs_with_score += docs_with_score_fake
    elif db is not None and db_type in ['chroma', 'chroma_old']:
        t0 = time.time()
        docs_with_score_chroma = sim_search(db, query=query, k=k_db, with_score=True,
                                            filter_kwargs=filter_kwargs,
                                            chunk_id_filter=chunk_id_filter,
                                            where_document_dict=where_document_dict,
                                            verbose=verbose)
        docs_with_score += docs_with_score_chroma
        if verbose:
            print("sim_search in %s" % (time.time() - t0), flush=True)
    elif db is not None:
        with get_context_cast():
            docs_with_score_other = db.similarity_search_with_score(query, k=k_db, **filter_kwargs)
        docs_with_score += docs_with_score_other

    # set in metadata original order of docs
    [x[0].metadata.update(orig_index=ii) for ii, x in enumerate(docs_with_score)]

    return docs_with_score


def select_docs_with_score(docs_with_score, top_k_docs, one_doc_size):
    if top_k_docs > 0:
        docs_with_score = docs_with_score[:top_k_docs]
    elif one_doc_size is not None:
        docs_with_score = [(docs_with_score[0][:one_doc_size], docs_with_score[0][1])]
    else:
        # do nothing
        pass
    return docs_with_score


class H2OCharacterTextSplitter(RecursiveCharacterTextSplitter):
    @classmethod
    def from_huggingface_tokenizer(cls, tokenizer: Any, **kwargs: Any) -> TextSplitter:
        def _huggingface_tokenizer_length(text: str) -> int:
            return get_token_count(text, tokenizer)

        return cls(length_function=_huggingface_tokenizer_length, **kwargs)


def split_merge_docs(docs_with_score, tokenizer=None, max_input_tokens=None, docs_token_handling=None,
                     joiner=docs_joiner_default,
                     non_doc_prompt='',
                     do_split=True,
                     verbose=False):
    # NOTE: Could use joiner=\n\n, but if PDF and continues, might want just  full continue with joiner=''
    # NOTE: assume max_input_tokens already processed if was -1 and accounts for model_max_len and is per-llm call
    if max_input_tokens is not None:
        max_input_tokens -= get_token_count(non_doc_prompt, tokenizer)

    if docs_token_handling in ['chunk']:
        return docs_with_score, 0
    elif docs_token_handling in [None, 'split_or_merge']:
        assert tokenizer
        tokens_before_split = [get_token_count(x + joiner, tokenizer) for x in
                               [x[0].page_content for x in docs_with_score]]
        # skip split if not necessary, since expensive for some reason
        do_split &= any([x > max_input_tokens for x in tokens_before_split])
        if do_split:

            if verbose:
                print('tokens_before_split=%s' % tokens_before_split, flush=True)

            # see if need to split
            # account for joiner tokens
            joiner_tokens = get_token_count(joiner, tokenizer)
            doc_chunk_size = max(64, min(max_input_tokens,
                                         max(64, max_input_tokens - joiner_tokens * len(docs_with_score))))
            text_splitter = H2OCharacterTextSplitter.from_huggingface_tokenizer(
                tokenizer, chunk_size=doc_chunk_size, chunk_overlap=0
            )
            [x[0].metadata.update(dict(docscore=x[1], doci=doci, ntokens=tokens_before_split[doci])) for doci, x in
             enumerate(docs_with_score)]
            docs = [x[0] for x in docs_with_score]
            # only split those that need to be split, else recursive splitter goes too nuts and takes too long
            docs_to_split = [x for x in docs if x.metadata['ntokens'] > doc_chunk_size]
            docs_to_not_split = [x for x in docs if x.metadata['ntokens'] <= doc_chunk_size]
            docs_split_new = flatten_list([text_splitter.split_documents([x]) for x in docs_to_split])
            docs_new = docs_to_not_split + docs_split_new
            doci_new = [x.metadata['doci'] for x in docs_new]
            # order back by doci
            docs_new = [x for _, x in sorted(zip(doci_new, docs_new), key=lambda pair: pair[0])]
            docs_with_score = [(x, x.metadata['docscore']) for x in docs_new]

            tokens_after_split = [get_token_count(x + joiner, tokenizer) for x in
                                  [x[0].page_content for x in docs_with_score]]
            if verbose:
                print('tokens_after_split=%s' % tokens_after_split, flush=True)

        docs_with_score_new = []
        k = 0
        while k < len(docs_with_score):
            # means use max_input_tokens to ensure model gets no more than max_input_tokens each map
            top_k_docs, one_doc_size, num_doc_tokens = \
                get_docs_tokens(tokenizer,
                                text_context_list=[x[0].page_content for x in docs_with_score[k:]],
                                max_input_tokens=max_input_tokens)
            docs_with_score1 = select_docs_with_score(docs_with_score[k:], top_k_docs, one_doc_size)
            new_score = docs_with_score1[0][1]
            new_page_content = joiner.join([x[0].page_content for x in docs_with_score1])
            new_metadata = docs_with_score1[0][0].metadata.copy()
            new_metadata['source'] = joiner.join(set([x[0].metadata['source'] for x in docs_with_score1]))
            doc1 = Document(page_content=new_page_content, metadata=new_metadata)
            docs_with_score_new.append((doc1, new_score))

            if do_split:
                assert one_doc_size is None, "Split failed: %s" % one_doc_size
            elif one_doc_size is not None:
                # chopped
                assert top_k_docs == 1
            assert top_k_docs >= 1
            k += top_k_docs

        tokens_after_merge = [get_token_count(x + joiner, tokenizer) for x in
                              [x[0].page_content for x in docs_with_score_new]]
        if verbose:
            print('tokens_after_merge=%s' % tokens_after_merge, flush=True)

        max_tokens_after_merge = max(tokens_after_merge) if tokens_after_merge else 0
        return docs_with_score_new, max_tokens_after_merge
    else:
        raise ValueError("No such docs_token_handling=%s" % docs_token_handling)


def get_single_document(document_choice, db, extension=None):
    if isinstance(document_choice, str):
        document_choice = [document_choice]
    if document_choice and document_choice[0] == DocumentChoice.ALL.value:
        document_choice.remove(DocumentChoice.ALL.value)
    if document_choice is None:
        return None

    if len(document_choice) > 0:
        # then choose what user gave, first if have to choose
        document_choice_agent = [x for x in document_choice if x.endswith(extension)]
    elif len(document_choice) == 0:
        # means user didn't choose, see if can auto-choose
        document_choice_agent = sorted(set([x['source'] for x in get_metadatas(db, k_max=1000) if
                                            extension is None or x['source'].endswith(extension)]))
    else:
        document_choice_agent = document_choice
    document_choice_agent = [x for x in document_choice_agent if x.endswith(extension)]
    if len(document_choice_agent) > 0:
        return document_choice_agent[0]
    else:
        return None


def run_hyde(*args, **kwargs):
    """
    :param hyde_level: HYDE level
                 0: No HYDE
                 1: Use non-document-based LLM response and original query for embedding query
                 2: Use document-based LLM response and original query for embedding query
                 3+: continue iterations of embedding prior answer and getting new response
    :param hyde_template: Use HYDE approach (https://arxiv.org/abs/2212.10496)
                 None, 'None', 'auto' uses internal value and enable
                 'off' means disable
                 '{query}' is minimal template one can pass

    """

    # get vars
    query = kwargs['query']
    sim_kwargs = kwargs['sim_kwargs']
    run_target_func = kwargs['run_target_func_hyde']
    prompter = kwargs['prompter']
    hyde_level = kwargs['hyde_level']
    hyde_llm_prompt = kwargs['hyde_llm_prompt']
    hyde_template = kwargs['hyde_template']
    hyde_show_only_final = kwargs['hyde_show_only_final']
    verbose = kwargs['verbose']
    show_rank = kwargs['show_rank']
    answer_with_sources = kwargs['answer_with_sources']
    get_answer_kwargs = kwargs['get_answer_kwargs']
    append_sources_to_answer = kwargs['append_sources_to_answer']
    append_sources_to_chat = kwargs['append_sources_to_chat']
    prompt_basic = kwargs['prompt_basic']
    docs_joiner = kwargs['docs_joiner']

    # get llm answer
    auto_hyde = """%s {query}""" % escape_braces(hyde_llm_prompt)
    if hyde_template in auto_choices:
        hyde_template = auto_hyde
    elif isinstance(hyde_template, str):
        assert '{query}' in hyde_template, "Require at least {query} in HYDE template, but got: %s" % hyde_template
    else:
        raise TypeError("Bad Type hyde_template=%s" % hyde_template)

    hyde_higher_template = """{query}\n\n{answer}"""

    # default
    llm_answers = {}
    hyde_chain = sim_kwargs.copy()
    # no-doc chain first if done
    hyde_chain['query'] = hyde_template.format(query=query)
    hyde_chain['db'] = None
    hyde_chain['load_db_if_exists'] = False
    hyde_chain['text_context_list'] = []
    sources = []
    answers = []

    for hyde_level1 in range(hyde_level):
        if verbose:
            print("hyde_level1=%d embedding_query=%s" % (hyde_level1, hyde_chain['query']), flush=True)

        # run chain
        docs, chain, scores, \
            num_docs_before_cut, \
            use_llm_if_no_docs, top_k_docs_max_show, \
            llm, model_name, streamer, prompt_type_out, async_output, only_new_text = \
            get_chain(**hyde_chain)

        # get answer, updates llm_answers internally too
        llm_answers_key = 'llm_answers_hyde_level_%d' % hyde_level1
        # for LLM, query remains same each time
        response_prefix = "Computing HYDE %d/%d response:\n------------------\n" % (1 + hyde_level1, hyde_level) \
            if hyde_level1 < hyde_level else ''
        answer = ''
        for ret in run_target_func(query=query,
                                   chain=chain,
                                   llm=llm,
                                   streamer=streamer,
                                   prompter=prompter,
                                   llm_answers=llm_answers,
                                   llm_answers_key=llm_answers_key,
                                   async_output=async_output,
                                   only_new_text=only_new_text):
            response = response_prefix + ret['response']
            if not hyde_show_only_final:
                pre_answer = get_hyde_acc(answer, llm_answers, get_answer_kwargs['hyde_show_intermediate_in_accordion'])
                response = pre_answer + response
                yield dict(prompt_raw=ret['prompt'], response=response, sources=ret['sources'],
                           num_prompt_tokens=ret['num_prompt_tokens'],
                           llm_answers=ret['llm_answers'],
                           # only give back no_refs if final
                           response_no_refs='' if hyde_level1 < hyde_level else response,
                           sources_str=ret['sources_str'])
            answer = ret['response']

        if answer:
            # give back what have so far with any sources (what above yield doesn't do)
            get_answer_args = tuple([query, docs, answer,
                                     llm_answers,
                                     scores, show_rank,
                                     answer_with_sources,
                                     append_sources_to_answer,
                                     append_sources_to_chat])
            ret, sources, ret_no_refs, sources_str = get_sources_answer(*get_answer_args, **get_answer_kwargs)
            # FIXME: Something odd, UI gets stuck and no more yields if pass these sources inside ret
            # https://github.com/gradio-app/gradio/issues/6100
            # print("ret: %s" % ret)
            # yield dict(prompt=prompt_basic, response=ret, sources=sources, num_prompt_tokens=0, llm_answers=llm_answers)
            # try yield after
            # print("answer: %s" % answer)
            if not hyde_show_only_final:
                yield dict(prompt_raw=prompt_basic, response=ret_no_refs, sources=sources, num_prompt_tokens=0,
                           llm_answers=llm_answers,
                           response_no_refs='' if hyde_level1 < hyde_level else ret_no_refs,
                           sources_str=sources_str)

            # update embedding query
            # use all answers, but use newer answers first, often shorter due to LLM RLHF not used to long docs inputted,
            # then add rest and will be truncated at end
            answers.append(answer)
            answers_reverse = docs_joiner.join(answers[::-1])
            hyde_chain['query_embedding'] = hyde_higher_template.format(query=query, answer=answers_reverse)
        # update hyde_chain with doc version from now on
        hyde_chain['db'] = kwargs['db']
        hyde_chain['text_context_list'] = kwargs['text_context_list']
        hyde_chain['load_db_if_exists'] = True

    return hyde_chain['query_embedding'], llm_answers


def get_chain(query=None,
              query_embedding=None,
              iinput=None,
              context=None,  # FIXME: https://github.com/hwchase17/langchain/issues/6638
              use_openai_model=False, use_openai_embedding=False,
              langchain_instruct_mode=True,
              first_para=False, text_limit=None, top_k_docs=4, chunk=True, chunk_size=512,

              # urls
              use_unstructured=True,
              use_playwright=False,
              use_selenium=False,
              use_scrapeplaywright=False,
              use_scrapehttp=False,

              # pdfs
              use_pymupdf='auto',
              use_unstructured_pdf='auto',
              use_pypdf='auto',
              enable_pdf_ocr='auto',
              enable_pdf_doctr='auto',
              try_pdf_as_html='auto',

              # images
              enable_ocr=False,
              enable_doctr=False,
              enable_pix2struct=False,
              enable_captions=True,
              enable_llava=True,
              enable_transcriptions=True,
              captions_model=None,
              caption_loader=None,
              doctr_loader=None,
              pix2struct_loader=None,
              llava_model=None,
              llava_prompt=None,
              asr_model=None,
              asr_loader=None,

              # json
              jq_schema='.[]',
              extract_frames=10,

              langchain_mode_paths=None,
              langchain_mode_types=None,
              detect_user_path_changes_every_query=False,
              db_type='faiss',
              model_name=None,
              inference_server='',
              max_new_tokens=None,
              langchain_only_model=False,
              hf_embedding_model=None,
              migrate_embedding_model=False,
              auto_migrate_db=False,
              prompter=None,
              prompt_type=None,
              prompt_dict=None,
              system_prompt=None,
              allow_chat_system_prompt=None,
              cut_distance=1.1,
              add_chat_history_to_context=True,  # FIXME: https://github.com/hwchase17/langchain/issues/6638
              add_search_to_context=False,
              keep_sources_in_context=False,
              gradio_errors_to_chatbot=True,
              memory_restriction_level=0,
              top_k_docs_max_show=10,

              load_db_if_exists=False,
              db=None,
              langchain_mode=None,
              langchain_action=None,
              langchain_agents=None,
              document_subset=DocumentSubset.Relevant.name,
              document_choice=[DocumentChoice.ALL.value],
              document_source_substrings=[],
              document_source_substrings_op='and',
              document_content_substrings=[],
              document_content_substrings_op='and',

              pre_prompt_query=None,
              prompt_query=None,
              pre_prompt_summary=None,
              prompt_summary=None,
              hyde_llm_prompt=None,
              text_context_list=None,
              chat_conversation=None,

              n_jobs=-1,
              # beyond run_db_query:
              llm=None,
              llm_kwargs=None,
              llm_explore=None,
              streamer=None,
              prompt_type_out=None,
              only_new_text=None,
              tokenizer=None,
              verbose=False,
              docs_ordering_type=docs_ordering_types_default,
              min_max_new_tokens=512,
              max_input_tokens=-1,
              max_total_input_tokens=-1,
              attention_sinks=False,
              truncation_generation=False,
              docs_token_handling=None,
              docs_joiner=None,
              doc_json_mode=False,
              metadata_in_context=[],

              stream_output=True,
              async_output=True,
              gradio_server=False,

              hyde_level=None,

              # local
              auto_reduce_chunks=True,
              max_chunks=100,
              use_llm_if_no_docs=None,
              headsize=50,
              max_time=None,

              query_action=None,
              summarize_action=None,
              ):
    if inference_server is None:
        inference_server = ''
    assert hf_embedding_model is not None
    assert langchain_agents is not None  # should be at least []
    if text_context_list is None:
        text_context_list = []

    # same code in get_limited_prompt, but needed for summarization/extraction since only query returns that
    if gradio_server or not inference_server:
        # can listen to truncation_generation
        pass
    else:
        # these don't support allowing going beyond total context
        truncation_generation = True

    # default nothing
    docs = []
    target = None
    scores = []
    num_docs_before_cut = 0

    if len(text_context_list) > 0:
        # turn into documents to make easy to manage and add meta
        # try to account for summarization vs. query
        chunk_id = 0 if query_action else -1
        text_context_list = [
            Document(page_content=x, metadata=dict(source='text_context_list', score=1.0, chunk_id=chunk_id)) for x
            in text_context_list if x]

    if add_search_to_context:
        params = {
            "engine": "duckduckgo",
            "gl": "us",
            "hl": "en",
        }
        search = H2OSerpAPIWrapper(params=params)
        # if doing search, allow more docs
        docs_search, top_k_docs = search.get_search_documents(query,
                                                              query_action=query_action,
                                                              chunk=chunk, chunk_size=chunk_size,
                                                              db_type=db_type,
                                                              headsize=headsize,
                                                              top_k_docs=top_k_docs)
        text_context_list = docs_search + text_context_list
        add_search_to_context &= len(docs_search) > 0
        top_k_docs_max_show = max(top_k_docs_max_show, len(docs_search))

    if LangChainAgent.AUTOGPT.value in langchain_agents:
        from langchain_experimental.autonomous_agents.autogpt.agent import AutoGPT
        from langchain.agents import load_tools
<<<<<<< HEAD
        from langchain.tools import StructuredTool
        tools = load_tools(["ddg-search"], llm=llm)

        from src.autogpt_doc_tool import SearchInDocumentsWrapper

        docsearch = SearchInDocumentsWrapper(query_embedding=query_embedding,
                                             iinput=iinput,
                                             context=context,
                                             use_openai_model=use_openai_model,
                                             use_openai_embedding=use_openai_embedding,
                                             first_para=first_para,
                                             text_limit=text_limit,
                                             top_k_docs=top_k_docs,
                                             chunk=chunk,
                                             chunk_size=chunk_size,
                                             use_unstructured=use_unstructured,
                                             use_playwright=use_playwright,
                                             use_selenium=use_selenium,
                                             use_pymupdf=use_pymupdf,
                                             use_unstructured_pdf=use_unstructured_pdf,
                                             use_pypdf=use_pypdf,
                                             enable_pdf_ocr=enable_pdf_ocr,
                                             enable_pdf_doctr=enable_pdf_doctr,
                                             try_pdf_as_html=try_pdf_as_html,
                                             enable_ocr=enable_ocr,
                                             enable_doctr=enable_doctr,
                                             enable_pix2struct=enable_pix2struct,
                                             enable_captions=enable_captions,
                                             enable_transcriptions=enable_transcriptions,
                                             captions_model=captions_model,
                                             caption_loader=caption_loader,
                                             doctr_loader=doctr_loader,
                                             pix2struct_loader=pix2struct_loader,
                                             asr_model=asr_model,
                                             asr_loader=asr_loader,
                                             jq_schema=jq_schema,
                                             langchain_mode_paths=langchain_mode_paths,
                                             langchain_mode_types=langchain_mode_types,
                                             detect_user_path_changes_every_query=detect_user_path_changes_every_query,
                                             db_type=db_type,
                                             model_name=model_name,
                                             inference_server=inference_server,
                                             max_new_tokens=max_new_tokens,
                                             langchain_only_model=langchain_only_model,
                                             hf_embedding_model=hf_embedding_model,
                                             migrate_embedding_model=migrate_embedding_model,
                                             auto_migrate_db=auto_migrate_db,
                                             prompter=prompter,
                                             prompt_type=prompt_type,
                                             prompt_dict=prompt_dict,
                                             system_prompt=system_prompt,
                                             cut_distance=cut_distance,
                                             add_chat_history_to_context=add_chat_history_to_context,
                                             add_search_to_context=add_search_to_context,
                                             keep_sources_in_context=keep_sources_in_context,
                                             memory_restriction_level=memory_restriction_level,
                                             top_k_docs_max_show=top_k_docs_max_show,
                                             load_db_if_exists=load_db_if_exists,
                                             db=db,
                                             langchain_mode=langchain_mode,
                                             langchain_action=langchain_action,
                                             document_subset=document_subset,
                                             document_choice=document_choice,
                                             pre_prompt_query=pre_prompt_query,
                                             prompt_query=prompt_query,
                                             pre_prompt_summary=pre_prompt_summary,
                                             prompt_summary=prompt_summary,
                                             text_context_list=text_context_list,
                                             chat_conversation=chat_conversation,
                                             n_jobs=n_jobs,
                                             llm=llm,
                                             llm_kwargs=llm_kwargs,
                                             streamer=streamer,
                                             prompt_type_out=prompt_type_out,
                                             only_new_text=only_new_text,
                                             tokenizer=tokenizer,
                                             verbose=verbose,
                                             docs_ordering_type=docs_ordering_type,
                                             min_max_new_tokens=min_max_new_tokens,
                                             max_input_tokens=max_input_tokens,
                                             max_total_input_tokens=max_total_input_tokens,
                                             truncation_generation=truncation_generation,
                                             docs_token_handling=docs_token_handling,
                                             docs_joiner=docs_joiner,
                                             doc_json_mode=doc_json_mode,
                                             async_output=async_output,
                                             gradio_server=gradio_server,
                                             auto_reduce_chunks=auto_reduce_chunks,
                                             max_chunks=max_chunks,
                                             use_llm_if_no_docs=use_llm_if_no_docs,
                                             query_action=query_action,
                                             summarize_action=summarize_action)

        docsearchTool = StructuredTool.from_function(
            name="Documents Search",
            description="A wrapper around SearchInDocuments. "
                        "Useful for checking information about accommodation, equipments. "
                        "Input should be a string for query.",
            func=docsearch.get_search_documents,
            handle_tool_error=True,
        )

        tools.append(docsearchTool)

        from src.serpapigooglemaps import SerpAPIGoogleMapsWrapper, SerpAPIGoogleMapsInput
        from src.serpapigoogleevents import SerpAPIGoogleEventsWrapper, SerpAPIGoogleEventsInput

        mapsearch = SerpAPIGoogleMapsWrapper()
        mapsearchTool = StructuredTool.from_function(
            name="Map Search",
            description="A wrapper around SERPAPI GoogleMaps Directions API. "
                        "Useful for calculating the route between two locations. "
                        "Input should be a location string for both start_addr and end_addr (e.g. London,GB).",
            func=mapsearch.run,
            coroutine=mapsearch.arun,
            args_schema=SerpAPIGoogleMapsInput,
            handle_tool_error=True,
        )

        tools.append(mapsearchTool)

        searchEvents = SerpAPIGoogleEventsWrapper()
        searchEventsTool = StructuredTool.from_function(
            name="Google Search Events",
            description="A wrapper around SERPAPI Google Events API. "
                        "Useful for checking special Events in a location. "
                        "Input should be a string for query (e.g. Events in Paris,FR).",
            func=searchEvents.run,
            coroutine=searchEvents.arun,
            args_schema=SerpAPIGoogleEventsInput,
            handle_tool_error=True,
        )

        tools.append(searchEventsTool)

        # Beds24 Tools

        from beds_24_api_v2_client import AuthenticatedClient

        client = AuthenticatedClient(base_url="https://beds24.com/api/v2/", token="SuperSecretToken")

        # Smoobu Tools

        import smoobuwrapper

        smoobuClient = smoobuwrapper.SmoobuAPIWrapper()
        smoobuAvailabilityTool = StructuredTool.from_function(
            name="Smoobu Apartment Availability",
            description="A wrapper around Smoobu API. "
                        "Useful for checking availabilities of properties and dates. For that you send a request with "
                        "arrival and departure date and the property ID.",
            func=smoobuClient.run_get_smoobu_availability,
            args_schema=smoobuwrapper.SmoobuAvailabityBodyInput,
            handle_tool_error=True,
        )

        tools.append(smoobuAvailabilityTool)

        getUserTool = StructuredTool.from_function(
            name="Smoobu Get User",
            description="Useful when you need to Retrieve user information from Smoobu.",
            func=smoobuClient.run_get_user,
            args_schema=None,
            handle_tool_error=True,
        )
        tools.append(getUserTool)

        createBookingTool = StructuredTool.from_function(
            name="Smoobu Create Booking",
            description="Useful when you need to Create a new booking in Smoobu.",
            func=smoobuClient.run_create_booking,
            args_schema=smoobuwrapper.CreateBookingBodyInput,
            handle_tool_error=True,
        )
        tools.append(createBookingTool)

        updateBookingTool = StructuredTool.from_function(
            name="Smoobu Update Booking",
            description="Useful when you need to Update an existing booking in Smoobu.",
            func=smoobuClient.run_update_booking,
            args_schema=smoobuwrapper.UpdateBookingBodyInput,
            handle_tool_error=True,
        )
        tools.append(updateBookingTool)

        getBookingsTool = StructuredTool.from_function(
            name="Smoobu Get Bookings",
            description="Useful when you need to Retrieve a list of bookings from Smoobu.",
            func=smoobuClient.run_get_bookings,
            args_schema=smoobuwrapper.GetBookingsQueryParams,
            handle_tool_error=True,
        )
        tools.append(getBookingsTool)


        cancelReservationTool = StructuredTool.from_function(
            name="Smoobu Cancel Reservation",
            description="Useful when you need to Cancel a reservation in Smoobu.",
            func=smoobuClient.run_cancel_reservation,
            args_schema=None,
            handle_tool_error=True,
        )
        tools.append(cancelReservationTool)

        getBookingTool = StructuredTool.from_function(
            name="Smoobu Get Booking",
            description="Useful when you need to Retrieve details of a specific booking from Smoobu.",
            func=smoobuClient.run_get_booking,
            args_schema=None,
            handle_tool_error=True,
        )
        tools.append(getBookingTool)

        getPriceElementsTool = StructuredTool.from_function(
            name="Smoobu Get Price Elements",
            description="Useful when you need to Retrieve price elements from Smoobu.",
            func=smoobuClient.run_get_price_elements,
            args_schema=None,
            handle_tool_error=True,
        )
        tools.append(getPriceElementsTool)

        getPriceElementTool = StructuredTool.from_function(
            name="Smoobu Get Price Element",
            description="Useful when you need to Retrieve a single price element from Smoobu.",
            func=smoobuClient.run_get_price_element,
            args_schema=None,
            handle_tool_error=True,
        )
        tools.append(getPriceElementTool)

        getPlaceholdersTool = StructuredTool.from_function(
            name="Smoobu Get Placeholders",
            description="Useful when you need to Retrieve placeholders from Smoobu. Placeholders allow to retrieve "
                        "additional informations on a specific booking",
            func=smoobuClient.run_get_placeholders,
            args_schema=None,
            handle_tool_error=True,
        )
        tools.append(getPlaceholdersTool)

        getRatesTool = StructuredTool.from_function(
            name="Smoobu Get Rates",
            description="Useful when you need to Retrieve rates for apartments within a specified date range.",
            func=smoobuClient.run_get_rates,
            args_schema=smoobuwrapper.GetRatesQueryParams,
            handle_tool_error=True,
        )
        tools.append(getRatesTool)

        getApartmentIdsTool = StructuredTool.from_function(
            name="Smoobu Get Apartment IDs",
            description="Useful when you need to Retrieve a list of apartment IDs.",
            func=smoobuClient.run_get_apartment_ids,
            args_schema=None,
            handle_tool_error=True,
        )
        tools.append(getApartmentIdsTool)

        getApartmentTool = StructuredTool.from_function(
            name="Smoobu Get Apartment",
            description="Useful when you need to Retrieve details for a specific apartment.",
            func=smoobuClient.run_get_apartment,
            args_schema=None,  # Replace with the correct schema if needed
            handle_tool_error=True,
        )
        tools.append(getApartmentTool)

        getMessageTool = StructuredTool.from_function(
            name="Smoobu Get Message",
            description="Useful when you need to Retrieve messages from the messaging system.",
            func=smoobuClient.run_get_message,
            args_schema=smoobuwrapper.GetMessageQueryParams,
            handle_tool_error=True,
        )
        tools.append(getMessageTool)

        getAddonsTool = StructuredTool.from_function(
            name="Smoobu Get Addons",
            description="Useful when you need to Retrieve available addons. Addons are additional services offered by "
                        "the concierge or host",
            func=smoobuClient.run_get_addons,
            args_schema=None,  # Replace with the correct schema if needed
            handle_tool_error=True,
        )
        tools.append(getAddonsTool)

        sendMessageToGuestTool = StructuredTool.from_function(
            name="Smoobu Send Message to Guest",
            description="Useful when you need to Send a message to a guest.",
            func=smoobuClient.run_send_message_to_guest,
            args_schema=smoobuwrapper.SendMessageToGuestBodyInput,
            handle_tool_error=True,
        )
        tools.append(sendMessageToGuestTool)

        sendMessageToHostTool = StructuredTool.from_function(
            name="Smoobu Send Message to Host",
            description="Useful when you need to Send a message to the host.",
            func=smoobuClient.run_send_message_to_host,
            args_schema=smoobuwrapper.SendMessageToHostBodyInput,
            handle_tool_error=True,
        )
        tools.append(sendMessageToHostTool)

        getCustomPlaceholdersTool = StructuredTool.from_function(
            name="Smoobu Get Custom Placeholders",
            description="Useful when you need to Retrieve custom placeholders from Smoobu. Custom Placeholders allow "
                        "to retrieve additional informations on a specific booking or apartment.",
            func=smoobuClient.run_get_custom_placeholders,
            args_schema=None,
            handle_tool_error=True,
        )
        tools.append(getCustomPlaceholdersTool)

        getCustomPlaceholderTool = StructuredTool.from_function(
            name="Smoobu Get Custom Placeholder",
            description="Useful when you need to Retrieve a specific custom placeholder from Smoobu. Custom "
                        "Placeholder allow to retrieve additional informations on a specific booking or apartment.",
            func=smoobuClient.run_get_custom_placeholder,
            args_schema=None,
            handle_tool_error=True,
        )
        tools.append(getCustomPlaceholderTool)

        getCustomPlaceholderTranslationsTool = StructuredTool.from_function(
            name="Smoobu Get Custom Placeholder Translations",
            description="Useful when you need to Retrieve translations for a custom placeholder from Smoobu.",
            func=smoobuClient.run_get_custom_placeholder_translations,
            args_schema=None,
            handle_tool_error=True,
        )
        tools.append(getCustomPlaceholderTranslationsTool)

        getCustomPlaceholderTranslationTool = StructuredTool.from_function(
            name="Smoobu Get Custom Placeholder Translation",
            description="Useful when you need to Retrieve a specific translation for a custom placeholder from Smoobu.",
            func=smoobuClient.run_get_custom_placeholder_translation,
            args_schema=None,
            handle_tool_error=True,
        )
        tools.append(getCustomPlaceholderTranslationTool)

        getGuestsTool = StructuredTool.from_function(
            name="Smoobu Get Guests",
            description="Useful when you need to Retrieve a list of guests from Smoobu.",
            func=smoobuClient.run_get_guests,
            args_schema=smoobuwrapper.GetGuestsQueryParams,
            handle_tool_error=True,
        )
        tools.append(getGuestsTool)

        getGuestTool = StructuredTool.from_function(
            name="Smoobu Get Guest",
            description="Useful when you need to Retrieve information for a specific guest from Smoobu.",
            func=smoobuClient.run_get_guest,
            args_schema=None,
            handle_tool_error=True,
        )
        tools.append(getGuestTool)

        # Superhote Tools

        import superhotewrapper

        superhoteClient = superhotewrapper.SuperhoteAPIWrapper()

        superhoteDefaultTemplate = StructuredTool.from_function(
            name="Superhote default templates mail",
            description="Useful when you need to retrieve message template in the user language for sending invoice, "
                        "payment, scheduled payment, deposit. Templates include placeholders with the following"
                        "pattern [RESSOURCE_NAME:RESSOURCE_ATTRIBUTE] for example [BOOKING:ID]. You have to replace"
                        "placeholders with the correct values.",
            func=superhoteClient.run_get_default_templates,
            handle_tool_error=True,
        )

        tools.append(superhoteDefaultTemplate)

        superhoteGetCalendar = StructuredTool.from_function(
            name="Superhote reservation calendar",
            description="Useful when you need to know the booking schedule. You can filter results by rental_id, "
                        "and date range.",
            func=superhoteClient.run_get_calendars,
            handle_tool_error=True,
        )

        tools.append(superhoteGetCalendar)

        superhoteGetCurrentBookings = StructuredTool.from_function(
            name="Superhote current booking",
            description="Useful when you need to know the current bookings for some rentals. You can filter results "
                        "by rental_ids.",
            func=superhoteClient.run_get_current_bookings,
            handle_tool_error=True,
        )

        tools.append(superhoteGetCurrentBookings)

        superhoteGetRentals = StructuredTool.from_function(
            name="Superhote get rentals details",
            description="Useful when you need to retrieve rentals details. This may include the description of the "
                        "accommodation, its equipment, address, capacity of the accommodation, property_key etc.,",
            func=superhoteClient.run_get_rentals,
            handle_tool_error=True,
        )

        tools.append(superhoteGetRentals)

        superhoteGetCustomShortCodes = StructuredTool.from_function(
            name="Superhote get custom short codes",
            description="Useful to retrieve Checkout procedure or Instruction Access in the user language",
            func=superhoteClient.run_get_custom_short_codes,
            handle_tool_error=True,
        )

        tools.append(superhoteGetCustomShortCodes)

        superhoteGetChannels = StructuredTool.from_function(
            name="Superhote get list of channels",
            description="Useful for retrieving the list of channels.",
            func=superhoteClient.run_get_channels,
            handle_tool_error=True,
        )

        tools.append(superhoteGetChannels)

        superhoteGetMessagesByBooking = StructuredTool.from_function(
            name="Superhote get list of messages by booking",
            description="Useful for retrieving the list of messages for a specific booking and to retrieve the Airbnb Account Token. For that you send a "
                        "request with the booking_id argument",
            func=superhoteClient.run_get_messages_list_by_booking_id,
            handle_tool_error=True,
        )

        tools.append(superhoteGetMessagesByBooking)

        superhoteGetNotAvailableDatesByRental = StructuredTool.from_function(
            name="Get the list of dates not available for a specific rental in Superhote",
            description="Useful for retrieving the list of dates not available for a specific rental in superhote. "
                        "For that you send a request with the rental_id argument",
            func=superhoteClient.run_get_not_available_dates_by_rental_id,
            handle_tool_error=True,
        )

        tools.append(superhoteGetNotAvailableDatesByRental)

        superhoteStripeAccount = StructuredTool.from_function(
            name="Get stripe account details",
            description="Useful for retrieving Stripe account details like the stripe_account_id attribute.",
            func=superhoteClient.run_create_payments,
            handle_tool_error=True,
        )

        tools.append(superhoteStripeAccount)

        superhoteCreatePayment = StructuredTool.from_function(
            name="Create a payment in Superhote",
            description="Useful when you need to create a payment in Superhote. For example, a guest requests a late "
                        "checkout or an early checkin. For that you send a request with the following arguments:"
                        "booking_id, customer_email(guest mail), title(eg: Late checkout), stripe_account_id",
            func=superhoteClient.run_create_payments,
            handle_tool_error=True,
        )

        tools.append(superhoteCreatePayment)

        superhoteAirbnbListing = StructuredTool.from_function(
            name="Get airbnb listing details for a specific rental in Superhote",
            description="Useful when you need to retrieve additional details of a specific accommodation",
            func=superhoteClient.run_get_airbnb_listing,
            handle_tool_error=True,
        )

        tools.append(superhoteAirbnbListing)

        superhoteGetAvailabilities = StructuredTool.from_function(
            name="Get availabilities in Superhote",
            description="Useful when you need to check if the accommodation is available based on guest/traveler"
                        "needs. You can filter the request by start_date and end_date, nbr_adults, nbr_children. The "
                        "function requires the Superhote API Key and property_key arguments of the rental to check.",
            func=superhoteClient.run_get_availabilities,
            handle_tool_error=True,
        )

        tools.append(superhoteGetAvailabilities)

        superhoteGetAccount = StructuredTool.from_function(
            name="Get account details in Superhote",
            description="Useful when you need to get the API Key for some Superhote API endpoints.",
            func=superhoteClient.run_get_account,
            handle_tool_error=True,
        )

        tools.append(superhoteGetAccount)

        superhotePostMessage = StructuredTool.from_function(
            name="Send message in Superhote",
            description="Useful when you need to send a message in SuperHote, reply to a guest message. The function"
                        "requires as argument the message to send, the booking_id, the guest_id and the "
                        "Airbnb account token.",
            func=superhoteClient.run_post_message,
            handle_tool_error=True,
        )

        tools.append(superhotePostMessage)

        superhoteSendInvoice = StructuredTool.from_function(
            name="Send Invoice by Superhote",
            description="Useful when you need to send an invoice to the guest by SuperHote. The function "
                        "requires as argument the message to send, the booking_id, the guest's email, the language of "
                        "the email sent, subject of the mail",
            func=superhoteClient.run_send_invoice,
            handle_tool_error=True,
        )

        tools.append(superhoteSendInvoice)

        superhoteSendPayment = StructuredTool.from_function(
            name="Send Invoice by Superhote",
            description="Useful when you need to send a payment to the traveler by SuperHote after creating a"
                        "payment. The function requires as argument the message to send, the rental_id, "
                        "the payment_id of the payment created, the language of the email sent, subject of the mail",
            func=superhoteClient.run_send_payment,
            handle_tool_error=True,
        )

        tools.append(superhoteSendPayment)

        superhoteGetBooking = StructuredTool.from_function(
            name="Get Booking by Superhote",
            description="Useful when you need to retrieve details of a specific booking. The function "
                        "requires as argument the booking_id",
            func=superhoteClient.run_get_booking,
            handle_tool_error=True,
        )

        tools.append(superhoteGetBooking)

        superhoteGetBookingByDate = StructuredTool.from_function(
            name="Get Booking by Superhote",
            description="Useful when you need to check if there are bookings on a specific date. The function"
                        "requires as an argument the date on which to search and optionnaly a rental_id to filter on "
                        "a specific accomodation.",
            func=superhoteClient.run_get_booking_by_date,
            handle_tool_error=True,
        )

        tools.append(superhoteGetBookingByDate)

        superhoteGetRental = StructuredTool.from_function(
            name="Get rental by Superhote",
            description="Useful when you need to retrieve details of a specific rental. The function "
                        "requires as argument the rental_id",
            func=superhoteClient.run_get_rental,
            handle_tool_error=True,
        )

        tools.append(superhoteGetRental)
=======

        search_tools1 = load_tools(["ddg-search"], llm=llm)
        search_tools2 = load_tools(["serpapi"], llm=llm, serpapi_api_key=os.environ.get('SERPAPI_API_KEY'))
        search_tools = search_tools1 + search_tools2

        from langchain_community.tools import WikipediaQueryRun
        from langchain_community.utilities import WikipediaAPIWrapper
        api_wrapper = WikipediaAPIWrapper(top_k_results=1, doc_content_chars_max=chunk_size)
        wiki_tools = [WikipediaQueryRun(api_wrapper=api_wrapper)]

        # from langchain_community.tools.file_management.read import ReadFileTool
        # from langchain_community.tools.file_management.write import WriteFileTool
        # file_tools = [WriteFileTool(), ReadFileTool()]
        from langchain.tools import ShellTool
        shell_tool = ShellTool()
        shell_tool.description = shell_tool.description + f"args {shell_tool.args}".replace(
            "{", "{{"
        ).replace("}", "}}")
        shell_tools = [shell_tool]

        from langchain_community.agent_toolkits import FileManagementToolkit
        # from tempfile import TemporaryDirectory
        # working_directory = TemporaryDirectory().name
        working_directory = "autogpt_files"
        makedirs(working_directory)
        toolkit = FileManagementToolkit(
            root_dir=str(working_directory)
        )  # If you don't provide a root_dir, operations will default to the current working directory
        file_tools = toolkit.get_tools()

        from gradio_tools.tools import (
            ImageCaptioningTool,
            StableDiffusionPromptGeneratorTool,
            StableDiffusionTool,
            TextToVideoTool,
        )
        do_image_tools = False  # FIXME: times out and blocks everything
        if do_image_tools:
            image_tools = [
                StableDiffusionTool().langchain,
                ImageCaptioningTool().langchain,
                StableDiffusionPromptGeneratorTool().langchain,
                TextToVideoTool().langchain,
            ]
        else:
            image_tools = []

        from langchain_experimental.utilities import PythonREPL
        python_repl = PythonREPL()
        # You can create the tool to pass to an agent
        from langchain.agents import Tool
        repl_tool = Tool(
            name="python_repl",
            description="A Python shell. Use this to execute python commands. Input should be a valid python command. If you want to see the output of a value, you should print it out with `print(...)`.",
            func=python_repl.run,
        )

        requests_tools = load_tools(["requests_all"])

        from langchain_community.utilities.wolfram_alpha import WolframAlphaAPIWrapper
        wolfram = WolframAlphaAPIWrapper()
        wolfram_tool = Tool(
            name="wolframalpha",
            description="WolframAlpha is an answer engine developed by Wolfram Research. It answers factual queries by computing answers from externally sourced data.",
            func=wolfram.run,
        )

        from langchain_experimental.llm_symbolic_math.base import LLMSymbolicMathChain
        sympy_math = LLMSymbolicMathChain.from_llm(llm)
        sympy_tool = Tool(
            name="sympy",
            description="SymPy is a Python library for symbolic mathematics. It aims to become a full-featured computer algebra system (CAS) while keeping the code as simple as possible in order to be comprehensible and easily extensible.",
            func=sympy_math.run,
        )

        enable_semantictool = False  # FIXME: Hit Can't patch loop of type <class 'uvloop.Loop'>
        if enable_semantictool:
            # from langchain_community.utilities.semanticscholar import SemanticScholarAPIWrapper
            # semantic = SemanticScholarAPIWrapper()
            # So can pass API key as ENV: S2_API_KEY
            from utils_langchain import H2OSemanticScholarAPIWrapper
            semantic = H2OSemanticScholarAPIWrapper()
            scholar_tool = Tool(
                name="semantictool",
                description="Semantic Scholar is a searchable database that uses AI to search and discover academic papers. It's supported by the Allen Institute for AI and indexes over 200 million academic papers.",
                func=semantic.run,
            )
            scholar_tools = [scholar_tool]
        else:
            scholar_tools = []

        tools = ([]
                 + search_tools
                 + wiki_tools
                 + shell_tools
                 + file_tools
                 + [repl_tool]
                 + requests_tools
                 + scholar_tools
                 + image_tools
                 )
        if os.getenv('WOLFRAM_ALPHA_APPID'):
            tools.extend([wolfram_tool])
        else:
            tools.extend([sympy_tool])
>>>>>>> 5b555a83

        from langchain.docstore import InMemoryDocstore
        from langchain.embeddings import OpenAIEmbeddings
        from langchain.vectorstores import FAISS

        # Define your embedding model
        embeddings_model = OpenAIEmbeddings()
        # Initialize the vectorstore as empty
        import faiss

        embedding_size = 1536
        index = faiss.IndexFlatL2(embedding_size)
        vectorstore = FAISS(embeddings_model.embed_query, index, InMemoryDocstore({}), {})

<<<<<<< HEAD
        from langchain.memory.chat_message_histories import FileChatMessageHistory
        from langchain.schema.messages import HumanMessage, AIMessage

        messages_history = FileChatMessageHistory("/tmp/chat_history.txt")
        messages_history.clear()
        for messages in chat_conversation:
            messages_history.add_message(HumanMessage(content=messages[0]))
            messages_history.add_message(AIMessage(content=messages[1]))

        agent = AutoGPT.from_llm_and_tools(
            ai_name="Sherlock",
            ai_role="Customer Success Manager",
            tools=tools,
            llm=llm,
            memory=vectorstore.as_retriever(),
            chat_history_memory=messages_history
=======
        agent = AutoGPT.from_llm_and_tools(
            ai_name="h2oAutoGPT",
            ai_role="General Search and Knowledge Assistant",
            tools=tools,
            llm=llm,
            memory=vectorstore.as_retriever(),
>>>>>>> 5b555a83
        )
        # Set verbose to be true
        agent.chain.verbose = True
        chain_kwargs = [query]
        chain_func = agent.run
        target = wrapped_partial(chain_func, chain_kwargs)

        docs = []
        scores = []
        num_docs_before_cut = 0
        use_llm_if_no_docs = True
        return docs, target, scores, num_docs_before_cut, use_llm_if_no_docs, top_k_docs_max_show, \
            llm, model_name, streamer, prompt_type_out, async_output, only_new_text

    if LangChainAgent.SMART.value in langchain_agents:
        # doesn't really work for non-OpenAI models unless larger
        # but allow for now any model
        if True:
            # FIXME: streams first llm if both same llm, but not final answer part
            # FIXME: If 2 llms, then no streaming from ideation_llm, only from 2nd llm
            from langchain_experimental.smart_llm import SmartLLMChain
            ideation_llm = llm_explore if llm_explore is not None else llm
            critique_resolution_llm = llm
            prompt = PromptTemplate.from_template(query)
            chain = SmartLLMChain(
                ideation_llm=ideation_llm,
                llm=critique_resolution_llm,
                n_ideas=3,
                verbose=verbose,
                prompt=prompt,
            )
            chain_kwargs = {}
            if async_output:
                chain_func = chain.arun
            else:
                chain_func = chain
            target = wrapped_partial(chain_func, chain_kwargs)

            docs = []
            scores = []
            num_docs_before_cut = 0
            use_llm_if_no_docs = True
        return docs, target, scores, num_docs_before_cut, use_llm_if_no_docs, top_k_docs_max_show, \
            llm, model_name, streamer, prompt_type_out, async_output, only_new_text

    from src.output_parser import H2OMRKLOutputParser
    if LangChainAgent.SEARCH.value in langchain_agents:
        output_parser = H2OMRKLOutputParser()
        from langchain.agents import load_tools, AgentType, initialize_agent
        tools = load_tools(["serpapi"], llm=llm, serpapi_api_key=os.environ.get('SERPAPI_API_KEY'))
        if does_support_functiontools(inference_server, model_name):
            agent_type = AgentType.OPENAI_FUNCTIONS
            agent_executor_kwargs = {"handle_parsing_errors": True, 'output_parser': output_parser}
        else:
            agent_type = AgentType.ZERO_SHOT_REACT_DESCRIPTION
            agent_executor_kwargs = {'output_parser': output_parser}
        chain = initialize_agent(tools, llm, agent=agent_type,
                                 agent_executor_kwargs=agent_executor_kwargs,
                                 agent_kwargs=dict(output_parser=output_parser,
                                                   format_instructions=output_parser.get_format_instructions()),
                                 output_parser=output_parser,
                                 max_iterations=10,
                                 max_execution_time=max_time,
                                 verbose=True)
        chain_kwargs = dict(input=query)
        target = wrapped_partial(chain, chain_kwargs)

        docs = []
        scores = []
        num_docs_before_cut = 0
        use_llm_if_no_docs = True
        return docs, target, scores, num_docs_before_cut, use_llm_if_no_docs, top_k_docs_max_show, \
            llm, model_name, streamer, prompt_type_out, async_output, only_new_text

    if LangChainAgent.COLLECTION.value in langchain_agents:
        if db:
            from langchain.agents.agent_toolkits import VectorStoreInfo, VectorStoreToolkit
            from langchain.agents import create_vectorstore_agent

            output_parser = H2OMRKLOutputParser()
            vectorstore_info = VectorStoreInfo(
                name=langchain_mode,
                description="DataBase of text from PDFs, Image Captions, or web URL content",
                vectorstore=db,
            )
            toolkit = VectorStoreToolkit(vectorstore_info=vectorstore_info, llm=llm)
            chain = create_vectorstore_agent(llm=llm, toolkit=toolkit,
                                             agent_executor_kwargs=dict(output_parser=output_parser),
                                             verbose=True, max_execution_time=max_time)

            chain_kwargs = dict(input=query)
            target = wrapped_partial(chain, chain_kwargs)

            use_llm_if_no_docs = True
        return docs, target, scores, num_docs_before_cut, use_llm_if_no_docs, top_k_docs_max_show, \
            llm, model_name, streamer, prompt_type_out, async_output, only_new_text

    if LangChainAgent.PYTHON.value in langchain_agents:
        # non-thread safe things inside worker, but only after in fork, so ok
        if does_support_functiontools(inference_server, model_name):
            from langchain.agents import AgentType
            from langchain_experimental.agents.agent_toolkits import create_python_agent
            chain = create_python_agent(
                llm=llm,
                tool=PythonREPLTool(),
                verbose=True,
                agent_type=AgentType.OPENAI_FUNCTIONS,
                agent_executor_kwargs={"handle_parsing_errors": True, 'max_execution_time': max_time},
                max_execution_time=max_time,
            )

            chain_kwargs = dict(input=query)
            target = wrapped_partial(chain, chain_kwargs)

            use_llm_if_no_docs = True
        return docs, target, scores, num_docs_before_cut, use_llm_if_no_docs, top_k_docs_max_show, \
            llm, model_name, streamer, prompt_type_out, async_output, only_new_text

    prefix_functiontools_csv = """You are working with a pandas dataframe in Python.  The name of the dataframe is: df.  Assume every question is about the dataframe, for example Describe means to describe or summarize the dataframe contents using the python_repl_ast tool.  Action input requests the tool to use, and only use the action python_repl_ast with valid JSON."""
    prefix_react_csv = """You are working with a pandas dataframe in Python.  The name of the dataframe is: df.  Assume every question is about the dataframe, for example Describe means to describe or summarize the dataframe contents using the python_repl_ast tool.  For Action, only use python_repl_ast.  For Action input, specify the python interpreter code in pandas you want to perform."""

    if LangChainAgent.PANDAS.value in langchain_agents:
        document_choice = get_single_document(document_choice, db, extension='csv')
        if document_choice and does_support_functiontools(inference_server, model_name):
            from langchain.agents import AgentType
            df = pd.read_csv(document_choice)
            chain = create_pandas_dataframe_agent(
                llm,
                df,
                verbose=verbose,
                agent_type=AgentType.OPENAI_FUNCTIONS,
                max_execution_time=max_time,
                prefix=prefix_functiontools_csv,
                agent_executor_kwargs=dict(handle_parsing_errors=True),
            )

            chain_kwargs = dict(input=query)
            target = wrapped_partial(chain, chain_kwargs)

            docs = []
            scores = []
            num_docs_before_cut = 0
            use_llm_if_no_docs = True
        return docs, target, scores, num_docs_before_cut, use_llm_if_no_docs, top_k_docs_max_show, \
            llm, model_name, streamer, prompt_type_out, async_output, only_new_text

    if LangChainAgent.JSON.value in langchain_agents:
        document_choice = get_single_document(document_choice, db, extension='json')
        if document_choice and does_support_functiontools(inference_server, model_name):
            # with open('src/openai.yaml') as f:
            #    data = yaml.load(f, Loader=yaml.FullLoader)
            with open(document_choice[0], 'rt') as f:
                data = json.loads(f.read())
            json_spec = JsonSpec(dict_=data, max_value_length=4000)

            from langchain.agents.agent_toolkits import JsonToolkit
            from langchain.agents import create_json_agent

            json_toolkit = JsonToolkit(spec=json_spec)
            chain = create_json_agent(
                llm=llm, toolkit=json_toolkit,
                verbose=verbose,
                max_execution_time=max_time,
                agent_executor_kwargs=dict(handle_parsing_errors=True),
            )

            chain_kwargs = dict(input=query)
            target = wrapped_partial(chain, chain_kwargs)

            docs = []
            scores = []
            num_docs_before_cut = 0
            use_llm_if_no_docs = True
        return docs, target, scores, num_docs_before_cut, use_llm_if_no_docs, top_k_docs_max_show, \
            llm, model_name, streamer, prompt_type_out, async_output, only_new_text

    if LangChainAgent.CSV.value in langchain_agents:
        document_choice = get_single_document(document_choice, db, extension='csv')
        if document_choice:
            if does_support_functiontools(inference_server, model_name):
                from langchain.agents import AgentType
                chain = create_csv_agent(
                    llm,
                    document_choice,
                    prefix=prefix_functiontools_csv,
                    verbose=verbose, max_execution_time=max_time,
                    agent_type=AgentType.OPENAI_FUNCTIONS,
                    agent_executor_kwargs=dict(handle_parsing_errors=True),
                )
            else:
                output_parser = H2OPythonMRKLOutputParser()
                from langchain.agents import AgentType
                chain = create_csv_agent(
                    llm,
                    document_choice,
                    prefix=prefix_react_csv,
                    number_of_head_rows=1,
                    verbose=verbose, max_execution_time=max_time,
                    agent_type=AgentType.ZERO_SHOT_REACT_DESCRIPTION,
                    output_parser=output_parser,
                    format_instructions=output_parser.get_format_instructions(),
                    agent_kwargs=dict(handle_parsing_errors=True,
                                      output_parser=output_parser,
                                      format_instructions=output_parser.get_format_instructions(),
                                      ),
                    agent_executor_kwargs=dict(handle_parsing_errors=True,
                                               output_parser=output_parser,
                                               format_instructions=output_parser.get_format_instructions(),
                                               ),
                )
            chain_kwargs = dict(input=query)
            target = wrapped_partial(chain, chain_kwargs)

            docs = []
            scores = []
            num_docs_before_cut = 0
            use_llm_if_no_docs = True
        return docs, target, scores, num_docs_before_cut, use_llm_if_no_docs, top_k_docs_max_show, \
            llm, model_name, streamer, prompt_type_out, async_output, only_new_text

    # https://github.com/hwchase17/langchain/issues/1946
    # FIXME: Seems to way to get size of chroma db to limit top_k_docs to avoid
    # Chroma collection MyData contains fewer than 4 elements.
    # type logger error
    if top_k_docs == -1:
        k_db = 1000 if db_type in ['chroma', 'chroma_old'] else 100
    else:
        # top_k_docs=100 works ok too
        k_db = 1000 if db_type in ['chroma', 'chroma_old'] else top_k_docs

    # FIXME: For All just go over all dbs instead of a separate db for All
    if not detect_user_path_changes_every_query and db is not None:
        # avoid looking at user_path during similarity search db handling,
        # if already have db and not updating from user_path every query
        # but if db is None, no db yet loaded (e.g. from prep), so allow user_path to be whatever it was
        if langchain_mode_paths is None:
            langchain_mode_paths = {}
        langchain_mode_paths = langchain_mode_paths.copy()
        langchain_mode_paths[langchain_mode] = None
    # once use_openai_embedding, hf_embedding_model passed in, possibly changed,
    # but that's ok as not used below or in calling functions
    db, num_new_sources, new_sources_metadata = make_db(use_openai_embedding=use_openai_embedding,
                                                        hf_embedding_model=hf_embedding_model,
                                                        migrate_embedding_model=migrate_embedding_model,
                                                        auto_migrate_db=auto_migrate_db,
                                                        first_para=first_para, text_limit=text_limit,
                                                        chunk=chunk, chunk_size=chunk_size,

                                                        # urls
                                                        use_unstructured=use_unstructured,
                                                        use_playwright=use_playwright,
                                                        use_selenium=use_selenium,
                                                        use_scrapeplaywright=use_scrapeplaywright,
                                                        use_scrapehttp=use_scrapehttp,

                                                        # pdfs
                                                        use_pymupdf=use_pymupdf,
                                                        use_unstructured_pdf=use_unstructured_pdf,
                                                        use_pypdf=use_pypdf,
                                                        enable_pdf_ocr=enable_pdf_ocr,
                                                        enable_pdf_doctr=enable_pdf_doctr,
                                                        try_pdf_as_html=try_pdf_as_html,

                                                        # images
                                                        enable_ocr=enable_ocr,
                                                        enable_doctr=enable_doctr,
                                                        enable_pix2struct=enable_pix2struct,
                                                        enable_captions=enable_captions,
                                                        enable_llava=enable_llava,
                                                        enable_transcriptions=enable_transcriptions,
                                                        captions_model=captions_model,
                                                        caption_loader=caption_loader,
                                                        doctr_loader=doctr_loader,
                                                        pix2struct_loader=pix2struct_loader,
                                                        llava_model=llava_model,
                                                        llava_prompt=llava_prompt,
                                                        asr_model=asr_model,
                                                        asr_loader=asr_loader,

                                                        # json
                                                        jq_schema=jq_schema,
                                                        extract_frames=extract_frames,

                                                        langchain_mode=langchain_mode,
                                                        langchain_mode_paths=langchain_mode_paths,
                                                        langchain_mode_types=langchain_mode_types,
                                                        db_type=db_type,
                                                        load_db_if_exists=load_db_if_exists,
                                                        db=db,
                                                        n_jobs=n_jobs,
                                                        verbose=verbose)
    use_template = not use_openai_model and langchain_instruct_mode or langchain_only_model
    template, template_if_no_docs, auto_reduce_chunks, query = \
        get_template(query, iinput,
                     pre_prompt_query, prompt_query,
                     pre_prompt_summary, prompt_summary,
                     langchain_action,
                     query_action,
                     summarize_action,
                     True,  # just to overestimate prompting
                     auto_reduce_chunks,
                     add_search_to_context,
                     system_prompt,
                     doc_json_mode,
                     prompter=prompter)

    model_max_length = get_model_max_length(llm=llm, tokenizer=tokenizer, inference_server=inference_server,
                                            model_name=model_name)

    if not attention_sinks:
        # use min_max_new_tokens instead of max_new_tokens for max_new_tokens to get the largest input allowable
        #  else max_input_tokens interpreted as user input as smaller than possible and get over-restricted
        # but if summarization, this defines max tokens in each chunk, for same used max_new_tokens, so need to use original,
        #  e.g. first map may produce some output, larger than 256 tokens, and upon reduce includes that large output, which won't work for same large max_new_tokens -> max_input_tokens
        if query_action:
            max_new_tokens_used = min_max_new_tokens
        else:
            max_new_tokens_used = max_new_tokens
        max_input_tokens_default = get_max_input_tokens(llm=llm, tokenizer=tokenizer, inference_server=inference_server,
                                                        model_name=model_name, max_new_tokens=max_new_tokens_used)
        if max_input_tokens >= 0:
            max_input_tokens = min(max_input_tokens_default, max_input_tokens)
        else:
            max_input_tokens = max_input_tokens_default

    else:
        if max_input_tokens < 0:
            max_input_tokens = model_max_length

    if hasattr(db, '_persist_directory'):
        lock_file = get_db_lock_file(db, lock_type='sim')
    else:
        base_path = 'locks'
        base_path = makedirs(base_path, exist_ok=True, tmp_ok=True, use_base=True)
        name_path = "sim.lock"
        lock_file = os.path.join(base_path, name_path)

    # GET FILTER

    if not is_chroma_db(db):
        # only chroma supports filtering
        chunk_id_filter = None
        filter_kwargs = {}
        filter_kwargs_backup = {}
        where_document_dict = {}
    else:
        where_document_dict = {}
        if document_content_substrings:
            if len(document_content_substrings) > 1:
                inner_list = [{'$contains': x} for x in document_content_substrings]
                if document_content_substrings_op == 'or':
                    where_document = {"$or": inner_list}
                else:
                    where_document = {"$and": inner_list}
            else:
                where_document = {'$contains': document_content_substrings[0]}
            where_document_dict = dict(where_document=where_document)
        import logging
        logging.getLogger("chromadb").setLevel(logging.ERROR)
        assert document_choice is not None, "Document choice was None"
        if isinstance(db, Chroma):
            filter_kwargs_backup = {}  # shouldn't ever need backup
            # chroma >= 0.4
            if len(document_choice) == 0 or len(document_choice) >= 1 and document_choice[
                0] == DocumentChoice.ALL.value:
                chunk_id_filter = 0 if query_action else -1
                filter_kwargs = {"filter": {"chunk_id": {"$gte": 0}}} if query_action else \
                    {"filter": {"chunk_id": {"$eq": -1}}}
            else:
                if document_choice[0] == DocumentChoice.ALL.value:
                    document_choice = document_choice[1:]
                if len(document_choice) == 0:
                    chunk_id_filter = None
                    filter_kwargs = {}
                elif len(document_choice) > 1:
                    chunk_id_filter = None
                    or_filter = [
                        {"$and": [dict(source={"$eq": x}), dict(chunk_id={"$gte": 0})]} if query_action else {
                            "$and": [dict(source={"$eq": x}), dict(chunk_id={"$eq": -1})]}
                        for x in document_choice]
                    filter_kwargs = dict(filter={"$or": or_filter})
                    or_filter_backup = [
                        dict(source={"$eq": x}) if query_action else dict(source={"$eq": x})
                        for x in document_choice]
                    filter_kwargs_backup = dict(filter={"$or": or_filter_backup})
                else:
                    chunk_id_filter = None
                    # still chromadb UX bug, have to do different thing for 1 vs. 2+ docs when doing filter
                    one_filter = \
                        [{"source": {"$eq": x}, "chunk_id": {"$gte": 0}} if query_action else {
                            "source": {"$eq": x},
                            "chunk_id": {
                                "$eq": -1}}
                         for x in document_choice][0]

                    filter_kwargs = dict(filter={"$and": [dict(source=one_filter['source']),
                                                          dict(chunk_id=one_filter['chunk_id'])]})
                    one_filter_backup = \
                        [{"source": {"$eq": x}, "chunk_id": {"$gte": 0}} if query_action else {
                            "source": {"$eq": x},
                            "chunk_id": {
                                "$eq": -1}}
                         for x in document_choice][0]

                    filter_kwargs_backup = dict(filter=dict(source=one_filter_backup['source']))
        else:
            # migration for chroma < 0.4
            if len(document_choice) == 0 or len(document_choice) >= 1 and document_choice[
                0] == DocumentChoice.ALL.value:
                chunk_id_filter = 0 if query_action else -1
                filter_kwargs = {"filter": {"chunk_id": {"$gte": 0}}} if query_action else \
                    {"filter": {"chunk_id": {"$eq": -1}}}
                filter_kwargs_backup = {"filter": {"chunk_id": {"$gte": 0}}}
            elif len(document_choice) >= 2:
                if document_choice[0] == DocumentChoice.ALL.value:
                    document_choice = document_choice[1:]
                chunk_id_filter = None
                or_filter = [
                    {"source": {"$eq": x}, "chunk_id": {"$gte": 0}} if query_action else {"source": {"$eq": x},
                                                                                          "chunk_id": {
                                                                                              "$eq": -1}}
                    for x in document_choice]
                filter_kwargs = dict(filter={"$or": or_filter})
                or_filter_backup = [
                    {"source": {"$eq": x}} if query_action else {"source": {"$eq": x}}
                    for x in document_choice]
                filter_kwargs_backup = dict(filter={"$or": or_filter_backup})
            elif len(document_choice) == 1:
                chunk_id_filter = None
                # degenerate UX bug in chroma
                one_filter = \
                    [{"source": {"$eq": x}, "chunk_id": {"$gte": 0}} if query_action else {"source": {"$eq": x},
                                                                                           "chunk_id": {
                                                                                               "$eq": -1}}
                     for x in document_choice][0]
                filter_kwargs = dict(filter=one_filter)
                one_filter_backup = \
                    [{"source": {"$eq": x}} if query_action else {"source": {"$eq": x}}
                     for x in document_choice][0]
                filter_kwargs_backup = dict(filter=one_filter_backup)
            else:
                chunk_id_filter = None
                # shouldn't reach
                filter_kwargs = {}
                filter_kwargs_backup = {}

    # GET DOCS

    if document_subset == DocumentSubset.TopKSources.name or query in [None, '', '\n']:
        db_documents, db_metadatas = get_docs_and_meta(db, top_k_docs, filter_kwargs=filter_kwargs,
                                                       text_context_list=text_context_list,
                                                       chunk_id_filter=chunk_id_filter)
        if len(db_documents) == 0 and filter_kwargs_backup != filter_kwargs:
            db_documents, db_metadatas = get_docs_and_meta(db, top_k_docs, filter_kwargs=filter_kwargs_backup,
                                                           text_context_list=text_context_list,
                                                           chunk_id_filter=chunk_id_filter)

        if top_k_docs == -1:
            top_k_docs = len(db_documents)
        # similar to langchain's chroma's _results_to_docs_and_scores
        docs_with_score = [(Document(page_content=result[0], metadata=result[1] or {}), 0)
                           for result in zip(db_documents, db_metadatas)]
        # remove empty content, e.g. from exception version of document, so don't include empty stuff in summarization
        docs_with_score = [x for x in docs_with_score if x[0].page_content]
        # set in metadata original order of docs
        [x[0].metadata.update(orig_index=ii) for ii, x in enumerate(docs_with_score)]

        # order documents
        doc_hashes = [x.get('doc_hash', 'None') if x.get('doc_hash', 'None') is not None else 'None' for x in
                      db_metadatas]
        if query_action:
            doc_chunk_ids = [x.get('chunk_id', 0) if x.get('chunk_id', 0) is not None else 0 for x in db_metadatas]
            docs_with_score2 = [x for hx, cx, x in
                                sorted(zip(doc_hashes, doc_chunk_ids, docs_with_score), key=lambda x: (x[0], x[1]))
                                if cx >= 0]
        else:
            assert summarize_action
            doc_chunk_ids = [x.get('chunk_id', -1) if x.get('chunk_id', -1) is not None else -1 for x in db_metadatas]
            docs_with_score2 = [x for hx, cx, x in
                                sorted(zip(doc_hashes, doc_chunk_ids, docs_with_score), key=lambda x: (x[0], x[1]))
                                if cx == -1
                                ]
            if len(docs_with_score2) == 0 and len(docs_with_score) > 0:
                # old database without chunk_id, migration added 0 but didn't make -1 as that would be expensive
                # just do again and relax filter, let summarize operate on actual chunks if nothing else
                docs_with_score2 = [x for hx, cx, x in
                                    sorted(zip(doc_hashes, doc_chunk_ids, docs_with_score),
                                           key=lambda x: (x[0], x[1]))
                                    ]
        docs_with_score = docs_with_score2

        docs_with_score = docs_with_score[:top_k_docs]
        docs = [x[0] for x in docs_with_score]
        scores = [x[1] for x in docs_with_score]
    else:
        # avoid lock if fake embeddings or faiss etc., since no complex db
        lock_func = filelock.FileLock if hasattr(db, '_persist_directory') else NullContext
        # have query
        # for db=None too
        with lock_func(lock_file):
            docs_with_score = get_docs_with_score(query_embedding, k_db,
                                                  filter_kwargs,
                                                  filter_kwargs_backup,
                                                  db, db_type,
                                                  text_context_list=text_context_list,
                                                  chunk_id_filter=chunk_id_filter,
                                                  where_document_dict=where_document_dict,
                                                  verbose=verbose)
            if document_source_substrings:
                set_document_source_substrings = set(document_source_substrings)
                if document_source_substrings_op == 'or':
                    docs_with_score = [x for x in docs_with_score if
                                       any(y in x[0].metadata.get('source') for y in set_document_source_substrings)]
                else:
                    docs_with_score = [x for x in docs_with_score if
                                       all(y in x[0].metadata.get('source') for y in set_document_source_substrings)]

    if metadata_in_context is None:
        metadata_in_context = []
    if db is None and text_context_list:
        # not useful then, just mess
        metadata_in_context = []
    elif not metadata_in_context:
        metadata_in_context = []
    elif isinstance(metadata_in_context, str) and metadata_in_context not in ['all', 'auto']:
        metadata_in_context = ast.literal_eval(metadata_in_context)
        assert isinstance(metadata_in_context, list)

    if metadata_in_context == 'all':
        metadata_in_context_set = FullSet()
    elif metadata_in_context == 'auto':
        metadata_in_context_set = set(
            ['date', 'file_path', 'input_type', 'keywords', 'chunk_id', 'page', 'source', 'title', 'total_pages'])
    else:
        assert isinstance(metadata_in_context, list)
        metadata_in_context_set = set(metadata_in_context)

    # SELECT PROMPT + DOCS

    tokenizer = get_tokenizer(db=db, llm=llm, tokenizer=tokenizer, inference_server=inference_server,
                              use_openai_model=use_openai_model,
                              db_type=db_type)

    get_limited_prompt_func = functools.partial(get_limited_prompt,
                                                prompter=prompter,
                                                base_model=model_name,
                                                inference_server=inference_server,
                                                prompt_type=prompt_type,
                                                prompt_dict=prompt_dict,
                                                max_new_tokens=max_new_tokens,
                                                system_prompt=system_prompt,
                                                allow_chat_system_prompt=allow_chat_system_prompt,
                                                context=context,
                                                chat_conversation=chat_conversation,
                                                keep_sources_in_context=keep_sources_in_context,
                                                gradio_errors_to_chatbot=gradio_errors_to_chatbot,
                                                model_max_length=model_max_length,
                                                memory_restriction_level=memory_restriction_level,
                                                langchain_mode=langchain_mode,
                                                add_chat_history_to_context=add_chat_history_to_context,
                                                min_max_new_tokens=min_max_new_tokens,
                                                max_input_tokens=max_input_tokens,
                                                truncation_generation=truncation_generation,
                                                gradio_server=gradio_server,
                                                attention_sinks=attention_sinks,
                                                hyde_level=hyde_level,
                                                )

    # NOTE: if map_reduce, then no need to auto reduce chunks
    if query_action and (top_k_docs == -1 or auto_reduce_chunks):
        top_k_docs_tokenize = 100
        docs_with_score = docs_with_score[:top_k_docs_tokenize]
        if docs_with_score:
            estimated_prompt_no_docs = template.format(context='', question=query)
        else:
            estimated_prompt_no_docs = template_if_no_docs.format(context='', question=query)

        # add metadata to documents and make new copy of docs with them to not contaminate originals
        if metadata_in_context and not doc_json_mode and not hasattr(tokenizer, 'apply_grounded_generation_template'):
            docs_with_score = [(Document(page_content='Begin Document:\n\n' +
                                                      'Metadata:\n' +
                                                      '\n'.join(['%s = %s' % (k, v) for k, v in x.metadata.items() if
                                                                 v and k in metadata_in_context_set]) +
                                                      '\n\nDocument Contents:\n"""\n' +
                                                      x.page_content +
                                                      '\n"""\nEnd Document\n',
                                         metadata=copy.deepcopy(x.metadata) or {}), score)
                               for x, score in docs_with_score]

        # first docs_with_score are most important with highest score
        estimated_full_prompt, \
            query, iinput, context, \
            num_prompt_tokens, max_new_tokens, \
            num_prompt_tokens0, num_prompt_tokens_actual, \
            history_to_use_final, external_handle_chat_conversation, \
            top_k_docs_trial, one_doc_size, \
            truncation_generation, system_prompt = get_limited_prompt_func(query,
                                                                           iinput,
                                                                           tokenizer,
                                                                           estimated_instruction=estimated_prompt_no_docs,
                                                                           text_context_list=[x[0].page_content for x in
                                                                                              docs_with_score],
                                                                           )
        # get updated llm
        llm_kwargs.update(max_new_tokens=max_new_tokens, context=context, iinput=iinput, system_prompt=system_prompt)
        if external_handle_chat_conversation:
            # should already have attribute, checking sanity
            assert hasattr(llm, 'chat_conversation')
            llm_kwargs.update(chat_conversation=history_to_use_final)
        llm, model_name, streamer, prompt_type_out, async_output, only_new_text, gradio_server = \
            get_llm(**llm_kwargs)

        # avoid craziness
        if 0 < top_k_docs_trial < max_chunks:
            # avoid craziness
            if top_k_docs == -1:
                top_k_docs = top_k_docs_trial
            else:
                top_k_docs = min(top_k_docs, top_k_docs_trial)
        elif top_k_docs_trial >= max_chunks:
            top_k_docs = max_chunks
        docs_with_score = select_docs_with_score(docs_with_score, top_k_docs, one_doc_size)
    else:
        # don't reduce, except listen to top_k_docs and max_total_input_tokens
        one_doc_size = None
        if max_total_input_tokens not in [None, -1]:
            # used to limit tokens for summarization, e.g. public instance, over all LLM calls allowed
            top_k_docs, one_doc_size, num_doc_tokens = \
                get_docs_tokens(tokenizer,
                                text_context_list=[x[0].page_content for x in docs_with_score],
                                max_input_tokens=max_total_input_tokens)
        # filter by top_k_docs and maybe one_doc_size
        docs_with_score = select_docs_with_score(docs_with_score, top_k_docs, one_doc_size)

    if summarize_action:
        if langchain_action in [LangChainAction.SUMMARIZE_MAP.value, LangChainAction.EXTRACT.value]:
            estimated_prompt_no_docs = template.format(text='', question=query)
        else:
            estimated_prompt_no_docs = template.format(input_documents='', question=query)

        # first docs_with_score are most important with highest score
        estimated_full_prompt, \
            _, _, _, \
            _, _, \
            _, _, \
            _, _, \
            _, _, \
            _, _ = get_limited_prompt_func(estimated_prompt_no_docs,
                                           iinput,
                                           tokenizer,
                                           estimated_instruction=estimated_prompt_no_docs,
                                           text_context_list=[],
                                           # nothing, just getting base amount for each call
                                           )

        # group docs if desired/can to fill context to avoid multiple LLM calls or too large chunks
        docs_with_score, max_doc_tokens = split_merge_docs(docs_with_score,
                                                           tokenizer,
                                                           max_input_tokens=max_input_tokens,
                                                           docs_token_handling=docs_token_handling,
                                                           joiner=docs_joiner,
                                                           non_doc_prompt=estimated_full_prompt,
                                                           verbose=verbose)
        # in case docs_with_score grew due to splitting, limit again by top_k_docs
        if top_k_docs > 0:
            docs_with_score = docs_with_score[:top_k_docs]
        # max_input_tokens used min_max_new_tokens as max_new_tokens, so need to assume filled up to that
        # but use actual largest token count
        if '{text}' in template:
            estimated_prompt_no_docs = template.format(text='')
        elif '{input_documents}' in template:
            estimated_prompt_no_docs = template.format(input_documents='')
        elif '{question}' in template:
            estimated_prompt_no_docs = template.format(question=query)
        else:
            estimated_prompt_no_docs = query
        data_point = dict(context=context, instruction=estimated_prompt_no_docs or ' ', input=iinput)
        prompt_basic = prompter.generate_prompt(data_point)
        num_prompt_basic_tokens = get_token_count(prompt_basic, tokenizer)

        if truncation_generation:
            max_new_tokens = max(min_max_new_tokens,
                                 min(max_new_tokens, model_max_length - max_doc_tokens - num_prompt_basic_tokens))
            if os.getenv('HARD_ASSERTS') is not None:
                # imperfect calculation, so will see how testing does
                assert max_new_tokens >= min_max_new_tokens - 50, "%s %s" % (max_new_tokens, min_max_new_tokens)
        # get updated llm
        llm_kwargs.update(max_new_tokens=max_new_tokens)
        llm, model_name, streamer, prompt_type_out, async_output, only_new_text, gradio_server = \
            get_llm(**llm_kwargs)

    # now done with all docs and their sizes, re-order docs if required
    if query_action:
        # not relevant for summarization, including in chunk mode, so process docs in order for summarization or extraction
        # put most relevant chunks closest to question,
        # esp. if truncation occurs will be "oldest" or "farthest from response" text that is truncated
        # BUT: for small models, e.g. 6_9 pythia, if sees some stuff related to h2oGPT first, it can connect that and not listen to rest
        if docs_ordering_type in ['best_first']:
            pass
        elif docs_ordering_type in ['best_near_prompt', 'reverse_sort']:
            docs_with_score.reverse()
        elif docs_ordering_type in ['', None, 'reverse_ucurve_sort']:
            docs_with_score = reverse_ucurve_list(docs_with_score)
        else:
            raise ValueError("No such docs_ordering_type=%s" % docs_ordering_type)

    # cut off so no high distance docs/sources considered
    # NOTE: If no query, then distance set was 0 and nothing will be cut
    num_docs_before_cut = len(docs_with_score)
    docs = [x[0] for x in docs_with_score if x[1] < cut_distance]
    scores = [x[1] for x in docs_with_score if x[1] < cut_distance]
    if len(scores) > 0 and verbose:
        print("Distance: min: %s max: %s mean: %s median: %s" %
              (scores[0], scores[-1], np.mean(scores), np.median(scores)), flush=True)

    # if HF type and have no docs, could bail out, but makes code too complex

    if document_subset in non_query_commands:
        # no LLM use at all, just sources
        return docs, None, [], num_docs_before_cut, use_llm_if_no_docs, top_k_docs_max_show, \
            llm, model_name, streamer, prompt_type_out, async_output, only_new_text

    # FIXME: WIP
    common_words_file = "data/NGSL_1.2_stats.csv.zip"
    if False and os.path.isfile(common_words_file) and langchain_action == LangChainAction.QUERY.value:
        df = pd.read_csv("data/NGSL_1.2_stats.csv.zip")
        import string
        reduced_query = query.translate(str.maketrans(string.punctuation, ' ' * len(string.punctuation))).strip()
        reduced_query_words = reduced_query.split(' ')
        set_common = set(df['Lemma'].values.tolist())
        num_common = len([x.lower() in set_common for x in reduced_query_words])
        frac_common = num_common / len(reduced_query) if reduced_query else 0
        # FIXME: report to user bad query that uses too many common words
        if verbose:
            print("frac_common: %s" % frac_common, flush=True)

    if len(docs) == 0:
        # avoid context == in prompt then
        template = template_if_no_docs

    got_any_docs = len(docs) > 0
    # update template in case situation changed or did get docs
    # then no new documents from database or not used, redo template
    # got template earlier as estimate of template token size, here is final used version
    template, template_if_no_docs, auto_reduce_chunks, query = \
        get_template(query, iinput,
                     pre_prompt_query, prompt_query,
                     pre_prompt_summary, prompt_summary,
                     langchain_action,
                     query_action,
                     summarize_action,
                     got_any_docs,
                     auto_reduce_chunks,
                     add_search_to_context,
                     system_prompt,
                     doc_json_mode,
                     prompter=prompter)

    if doc_json_mode:
        # make copy so don't change originals
        if metadata_in_context and not hasattr(tokenizer, 'apply_grounded_generation_template'):
            docs = [Document(page_content=json.dumps(merge_dict(dict(ID=xi, content=x.page_content),
                                                                {k: v for k, v in x.metadata.items() if
                                                                 v and k in metadata_in_context_set})),
                             metadata=copy.deepcopy(x.metadata) or {})
                    for xi, x in enumerate(docs)]
        else:
            docs = [Document(page_content=json.dumps(dict(ID=xi, content=x.page_content)),
                             metadata=copy.deepcopy(x.metadata) or {})
                    for xi, x in enumerate(docs)]

    if langchain_action == LangChainAction.QUERY.value:
        if hasattr(tokenizer, 'apply_grounded_generation_template'):
            assert prompt_type == 'plain'
            # https://huggingface.co/CohereForAI/c4ai-command-r-v01
            prompt = PromptTemplate(
                # input_variables=["summaries", "question"],
                input_variables=["context", "question"],
                template='{context}{question}',  # ignored
            )
            chain = load_qa_chain(llm, prompt=prompt, verbose=verbose)
            documents = [merge_dict(dict(text=x.page_content),
                                    {k: v for k, v in x.metadata.items() if
                                     v and k in metadata_in_context_set}) for x in docs]
            from openai_server.backend_utils import structure_to_messages
            conversation = structure_to_messages(query,
                                                 system_prompt if system_prompt not in [None, '', 'auto'] else None,
                                                 chat_conversation)
            query_with_docs = tokenizer.apply_grounded_generation_template(
                conversation,
                documents=documents,
                citation_mode="accurate",  # or "fast"
                tokenize=False,
                add_generation_prompt=True,
            )
            chain_kwargs = dict(input_documents=[], question=query_with_docs)
        else:
            if use_template:
                # instruct-like, rather than few-shot prompt_type='plain' as default
                # but then sources confuse the model with how inserted among rest of text, so avoid
                prompt = PromptTemplate(
                    # input_variables=["summaries", "question"],
                    input_variables=["context", "question"],
                    template=template,
                )
                chain = load_qa_chain(llm, prompt=prompt, verbose=verbose)
            else:
                # unused normally except in testing
                assert use_openai_model or prompt_type == 'plain', "Unexpected to use few-shot template for %s %s" % (
                    model_name, prompt_type)
                chain = load_qa_with_sources_chain(llm)
            chain_kwargs = dict(input_documents=docs, question=query)
        target = wrapped_partial(chain, chain_kwargs)
    elif summarize_action:
        if async_output:
            return_intermediate_steps = False
        else:
            return_intermediate_steps = True
        if langchain_action == LangChainAction.SUMMARIZE_MAP.value:
            prompt = PromptTemplate(input_variables=["text"], template=template)
            # token_max is per llm call
            chain = load_general_summarization_chain(llm, chain_type="map_reduce",
                                                     map_prompt=prompt, combine_prompt=prompt,
                                                     return_intermediate_steps=return_intermediate_steps,
                                                     token_max=max_input_tokens, verbose=verbose)
            if async_output:
                chain_func = chain.arun
            else:
                chain_func = chain
            target = wrapped_partial(chain_func, dict(input_documents=docs,
                                                      token_max=max_input_tokens))  # , return_only_outputs=True)
        elif langchain_action == LangChainAction.SUMMARIZE_ALL.value:
            assert use_template
            prompt = PromptTemplate(input_variables=["text"], template=template)
            chain = load_general_summarization_chain(llm, chain_type="stuff", prompt=prompt,
                                                     return_intermediate_steps=return_intermediate_steps,
                                                     verbose=verbose)
            if async_output:
                chain_func = chain.arun
            else:
                chain_func = chain
            target = wrapped_partial(chain_func)
        elif langchain_action == LangChainAction.SUMMARIZE_REFINE.value:
            chain = load_general_summarization_chain(llm, chain_type="refine",
                                                     return_intermediate_steps=return_intermediate_steps,
                                                     verbose=verbose)
            if async_output:
                chain_func = chain.arun
            else:
                chain_func = chain
            target = wrapped_partial(chain_func)
        elif langchain_action == LangChainAction.EXTRACT.value:
            prompt = PromptTemplate(input_variables=["text"], template=template)
            chain = load_general_summarization_chain(llm, chain_type="map",
                                                     map_prompt=prompt, combine_prompt=prompt,
                                                     return_intermediate_steps=return_intermediate_steps,
                                                     token_max=max_input_tokens, verbose=verbose)
            if async_output:
                chain_func = chain.arun
            else:
                chain_func = chain
            target = wrapped_partial(chain_func, dict(input_documents=docs,
                                                      token_max=max_input_tokens))  # , return_only_outputs=True)
        else:
            raise RuntimeError("No such langchain_action=%s" % langchain_action)
    else:
        raise RuntimeError("No such langchain_action=%s" % langchain_action)

    return docs, target, scores, num_docs_before_cut, use_llm_if_no_docs, top_k_docs_max_show, \
        llm, model_name, streamer, prompt_type_out, async_output, only_new_text


def get_model_max_length(llm=None, tokenizer=None, inference_server=None, model_name=None):
    if hasattr(tokenizer, 'model_max_length'):
        return tokenizer.model_max_length
    elif inference_server in ['openai', 'openai_azure']:
        return llm.modelname_to_contextsize(model_name)
    elif inference_server in ['openai_chat', 'openai_azure_chat']:
        return model_token_mapping[model_name]
    elif isinstance(tokenizer, FakeTokenizer):
        # GGML
        return tokenizer.model_max_length
    else:
        return 2048


def get_max_input_tokens(llm=None, tokenizer=None, inference_server=None, model_name=None, max_new_tokens=None):
    model_max_length = get_model_max_length(llm=llm, tokenizer=tokenizer, inference_server=inference_server,
                                            model_name=model_name)

    if any([inference_server.startswith(x) for x in
            ['openai', 'openai_azure', 'openai_chat', 'openai_azure_chat', 'vllm']]):
        # openai can't handle tokens + max_new_tokens > max_tokens even if never generate those tokens
        # and vllm uses OpenAI API with same limits
        max_input_tokens = model_max_length - max_new_tokens
    elif isinstance(tokenizer, FakeTokenizer):
        # don't trust that fake tokenizer (e.g. GGUF/GGML) will make lots of tokens normally, allow more input
        max_input_tokens = model_max_length - min(256, max_new_tokens)
    else:
        if 'falcon' in model_name or inference_server.startswith('http'):
            # allow for more input for falcon, assume won't make as long outputs as default max_new_tokens
            # Also allow if TGI or Gradio, because we tell it input may be same as output, even if model can't actually handle
            max_input_tokens = model_max_length - min(256, max_new_tokens)
        else:
            # trust that maybe model will make so many tokens, so limit input
            max_input_tokens = model_max_length - max_new_tokens

    return max_input_tokens


def get_tokenizer(db=None, llm=None, tokenizer=None, inference_server=None, use_openai_model=False,
                  db_type='chroma'):
    if hasattr(llm, 'pipeline') and hasattr(llm.pipeline, 'tokenizer'):
        # more accurate
        return llm.pipeline.tokenizer
    elif hasattr(llm, 'tokenizer') and llm.tokenizer is not None:
        # e.g. TGI client mode etc.
        return llm.tokenizer
    elif inference_server and any([inference_server.startswith(x) for x in ['openai', 'openai_chat', 'openai_azure',
                                                                            'openai_azure_chat']]) and \
            tokenizer is not None:
        return tokenizer
    elif isinstance(tokenizer, FakeTokenizer):
        return tokenizer
    elif use_openai_model:
        return FakeTokenizer(is_openai=True)
    elif (hasattr(db, '_embedding_function') and
          hasattr(db._embedding_function, 'client') and
          hasattr(db._embedding_function.client, 'tokenize')):
        # in case model is not our pipeline with HF tokenizer
        return db._embedding_function.client.tokenize
    else:
        # backup method
        if os.getenv('HARD_ASSERTS'):
            assert db_type in ['faiss', 'weaviate', 'qdrant']
        # use tiktoken for faiss since embedding called differently
        return FakeTokenizer()


def escape_braces(text):
    if not isinstance(text, str):
        return text
    """Escapes braces in the text for safe formatting."""
    return text.replace("{", "{{").replace("}", "}}")


def get_template(query, iinput,
                 pre_prompt_query, prompt_query,
                 pre_prompt_summary, prompt_summary,
                 langchain_action,
                 query_action,
                 summarize_action,
                 got_any_docs,
                 auto_reduce_chunks,
                 add_search_to_context,
                 system_prompt,
                 doc_json_mode,
                 prompter=None):
    # Escape braces in the inputs that will be used in the format strings
    query_esc = escape_braces(query)
    iinput = escape_braces(iinput)
    prompt_summary = escape_braces(prompt_summary)
    prompt_query = escape_braces(prompt_query)
    pre_prompt_query = escape_braces(pre_prompt_query)
    pre_prompt_summary = escape_braces(pre_prompt_summary)

    triple_quotes = """
\"\"\"
"""

    if got_any_docs and add_search_to_context:
        # modify prompts, assumes patterns like in predefined prompts.  If user customizes, then they'd need to account for that.
        prompt_query = prompt_query.replace('information in the document sources',
                                            'information in the document and web search sources (and their source dates and website source)')
        prompt_summary = prompt_summary.replace('information in the document sources',
                                                'information in the document and web search sources (and their source dates and website source)')
    elif got_any_docs and not add_search_to_context:
        pass
    elif not got_any_docs and add_search_to_context:
        # modify prompts, assumes patterns like in predefined prompts.  If user customizes, then they'd need to account for that.
        prompt_query = prompt_query.replace('information in the document sources',
                                            'information in the web search sources (and their source dates and website source)')
        prompt_summary = prompt_summary.replace('information in the document sources',
                                                'information in the web search sources (and their source dates and website source)')

    if doc_json_mode:
        triple_quotes = '\n\n'
        question_fstring = """{{"question": "{question}".  Respond absolutely only in valid JSON.}}"""
        if got_any_docs:
            if query_action:
                system_prompt += '\n' + prompt_query
            if summarize_action:
                system_prompt += '\n' + prompt_summary
        prompt_query = pre_prompt_query = prompt_summary = pre_prompt_summary = ''

    else:
        question_fstring = """{question}"""

    if langchain_action == LangChainAction.QUERY.value:
        if iinput:
            query = "%s\n%s" % (query, iinput)
        if not got_any_docs:
            template_if_no_docs = template = """{context}%s""" % question_fstring
        else:
            fstring = "{context}"
            if prompter and prompter.prompt_type == 'docsgpt':
                sys_context = "\nSystem Instructions: %s" % system_prompt if system_prompt else "\n"
                template = """%s%s%s%s%s%s""" % (
                    question_fstring, "\n### Context\n", fstring, sys_context, '\n', '')
                sys_context_no_docs = '\n### Context%s' % sys_context if system_prompt else ''
                # {context} will be empty string, so ok that no new line surrounding it
                template_if_no_docs = """%s%s%s%s%s""" % (question_fstring, sys_context_no_docs, '', fstring, '')
            else:
                template = """%s%s%s%s%s\n%s""" % (
                    pre_prompt_query, triple_quotes, fstring, triple_quotes, prompt_query, question_fstring)
                if doc_json_mode:
                    template_if_no_docs = """{context}{{"question": {question}}}"""
                else:
                    template_if_no_docs = """{context}{question}"""
    elif langchain_action in [LangChainAction.SUMMARIZE_ALL.value, LangChainAction.SUMMARIZE_MAP.value,
                              LangChainAction.EXTRACT.value]:
        none = ['', '\n', None]

        # modify prompt_summary if user passes query or iinput
        if query not in none and iinput not in none:
            prompt_summary = "Focusing on %s, %s, %s" % (query_esc, iinput, prompt_summary)
        elif query not in none:
            prompt_summary = "Focusing on %s, %s" % (query_esc, prompt_summary)
        # don't auto reduce
        auto_reduce_chunks = False
        if langchain_action in [LangChainAction.SUMMARIZE_MAP.value, LangChainAction.EXTRACT.value]:
            fstring = '{text}'
        else:
            fstring = '{input_documents}'
        # triple_quotes includes \n before """ and after """
        template = """%s%s%s%s%s\n""" % (pre_prompt_summary, triple_quotes, fstring, triple_quotes, prompt_summary)
        template_if_no_docs = "Exactly only say: There are no documents to summarize/extract from."
    elif langchain_action in [LangChainAction.SUMMARIZE_REFINE]:
        template = ''  # unused
        template_if_no_docs = ''  # unused
    else:
        raise RuntimeError("No such langchain_action=%s" % langchain_action)

    return template, template_if_no_docs, auto_reduce_chunks, query


def get_hyde_acc(answer, llm_answers, hyde_show_intermediate_in_accordion):
    pre_answer = ''
    count = 0
    all_count = len(llm_answers)
    if llm_answers and hyde_show_intermediate_in_accordion:
        for title, content in llm_answers.items():
            if count + 1 == all_count:
                # skip one just generating or just generated.  Either not ready yet or final answer not in accordion
                count += 1
                continue
            # improve title for UI
            if 'llm_answers_hyde_level_0' == title:
                title = hyde_titles(0)
            elif 'llm_answers_hyde_level_1' == title:
                title = hyde_titles(1)
            elif 'llm_answers_hyde_level_2' == title:
                title = hyde_titles(2)
            elif 'llm_answers_hyde_level_3' == title:
                title = hyde_titles(3)
            elif 'llm_answers_hyde_level_4' == title:
                title = hyde_titles(4)
            pre_answer += get_accordion_named(content, title, font_size=3)
            count += 1

    return pre_answer


def get_sources_answer(query, docs, answer,
                       llm_answers,
                       scores, show_rank,
                       answer_with_sources,
                       append_sources_to_answer,
                       append_sources_to_chat,
                       show_accordions=True,
                       hyde_show_intermediate_in_accordion=True,
                       show_link_in_sources=True,
                       top_k_docs_max_show=10,
                       verbose=False,
                       t_run=None,
                       count_input_tokens=None, count_output_tokens=None):
    if verbose:
        print("query: %s" % query, flush=True)
        print("answer: %s" % answer, flush=True)

    pre_answer = get_hyde_acc(answer, llm_answers, hyde_show_intermediate_in_accordion)
    if pre_answer:
        pre_answer = pre_answer + '<br>'
        answer_with_acc = pre_answer + answer
    else:
        # e.g. extract goes here, list not str
        answer_with_acc = answer

    if len(docs) == 0:
        sources = []
        return answer_with_acc, sources, answer, ''

    sources = [dict(score=score, content=get_doc(x), source=get_source(x), orig_index=x.metadata.get('orig_index', 0))
               for score, x in zip(scores, docs)][
              :top_k_docs_max_show]
    if answer_with_sources == -1:
        sources_str = [str(x) for x in sources]
        sources_str = '\n'.join(sources_str)
        if append_sources_to_answer:
            ret = answer_with_acc + '\n\n' + sources_str
        else:
            ret = answer_with_acc
        return ret, sources, answer, sources_str

    # link
    answer_sources = [(max(0.0, 1.5 - score) / 1.5,
                       get_url(doc, font_size=font_size),
                       get_accordion(doc, font_size=font_size, head_acc=head_acc)) for score, doc in
                      zip(scores, docs)]
    if not show_accordions:
        answer_sources_dict = defaultdict(list)
        [answer_sources_dict[url].append((score, accordion)) for score, url, accordion in answer_sources]
        answers_dict = {}
        for url, key in answer_sources_dict.items():
            scores_url = [x[0] for x in key]
            accordions = [x[1] for x in key]
            answers_dict[url] = (np.max(scores_url), accordions[0] if accordions else '')
        answer_sources = [(score, url, accordion) for url, (score, accordion) in answers_dict.items()]
    answer_sources.sort(key=lambda x: x[0], reverse=True)
    if show_rank:
        # answer_sources = ['%d | %s' % (1 + rank, url) for rank, (score, url) in enumerate(answer_sources)]
        # sorted_sources_urls = "Sources [Rank | Link]:<br>" + "<br>".join(answer_sources)
        answer_sources = ['%s' % url for rank, (score, url, _) in enumerate(answer_sources)]
        answer_sources = answer_sources[:top_k_docs_max_show]
        sorted_sources_urls = "Ranked Sources:<br>" + "<br>".join(answer_sources)
    else:
        if show_accordions:
            if show_link_in_sources:
                answer_sources = ['<font size="%s"><li>%.2g | %s</li>%s</font>' % (font_size, score, url, accordion)
                                  for score, url, accordion in answer_sources]
            else:
                answer_sources = ['<font size="%s"><li>%.2g</li>%s</font>' % (font_size, score, accordion)
                                  for score, url, accordion in answer_sources]
        else:
            if show_link_in_sources:
                answer_sources = ['<font size="%s"><li>%.2g | %s</li></font>' % (font_size, score, url)
                                  for score, url, accordion in answer_sources]
            else:
                answer_sources = ['<font size="%s"><li>%.2g</li></font>' % (font_size, score)
                                  for score, url, accordion in answer_sources]
        answer_sources = answer_sources[:top_k_docs_max_show]
        if show_accordions:
            sorted_sources_urls = f"<font size=\"{font_size}\">{source_prefix}<ul></font>" + "".join(answer_sources)
        else:
            sorted_sources_urls = f"<font size=\"{font_size}\">{source_prefix}<p><ul></font>" + "<p>".join(
                answer_sources)
        if verbose or True:
            if t_run is not None and int(t_run) > 0:
                sorted_sources_urls += 'Total Time: %d [s]<p>' % t_run
            if count_input_tokens and count_output_tokens:
                sorted_sources_urls += 'Input Tokens: %s | Output Tokens: %d<p>' % (
                    count_input_tokens, count_output_tokens)
        sorted_sources_urls += "Total document chunks used: %s<p>" % len(docs)
        sorted_sources_urls += f"<font size=\"{font_size}\"></ul></p>{source_postfix}</font>"
        title_overall = "Sources"
        sorted_sources_urls = f"""<details><summary><font size="{font_size}">{title_overall}</font></summary><font size="{font_size}">{sorted_sources_urls}</font></details>"""
        if os.getenv("HARD_ASSERTS"):
            assert sorted_sources_urls.startswith(super_source_prefix)
            assert sorted_sources_urls.endswith(super_source_postfix)

    if isinstance(answer, str) and not answer.endswith('\n'):
        answer += '\n'
    if isinstance(answer_with_acc, str) and not answer_with_acc.endswith('\n'):
        answer_with_acc += '\n'

    answer_no_refs = answer
    if answer_with_sources:
        sources_str = '\n' + sorted_sources_urls
    else:
        sources_str = ''
    if isinstance(answer_with_acc, str) and append_sources_to_answer:
        ret = answer_with_acc + sources_str
    else:
        ret = answer_with_acc
    return ret, sources, answer_no_refs, sources_str


def get_any_db(db1s, langchain_mode, langchain_mode_paths, langchain_mode_types,
               dbs=None,
               load_db_if_exists=None, db_type=None,
               use_openai_embedding=None,
               hf_embedding_model=None, migrate_embedding_model=None, auto_migrate_db=None,
               for_sources_list=False,
               verbose=False,
               n_jobs=-1,
               ):
    if langchain_mode in [LangChainMode.DISABLED.value, LangChainMode.LLM.value]:
        return None
    elif for_sources_list and langchain_mode in [LangChainMode.WIKI_FULL.value]:
        # NOTE: avoid showing full wiki.  Takes about 30 seconds over about 90k entries, but not useful for now
        return None
    elif langchain_mode in db1s and len(db1s[langchain_mode]) > 1 and db1s[langchain_mode][0]:
        return db1s[langchain_mode][0]
    elif dbs is not None and langchain_mode in dbs and dbs[langchain_mode] is not None:
        return dbs[langchain_mode]
    else:
        db = None

    if db is None:
        langchain_type = langchain_mode_types.get(langchain_mode, LangChainTypes.EITHER.value)
        persist_directory, langchain_type = get_persist_directory(langchain_mode, db1s=db1s, dbs=dbs,
                                                                  langchain_type=langchain_type)
        langchain_mode_types[langchain_mode] = langchain_type
        # see if actually have on disk, don't try to switch embedding yet, since can't use return here
        migrate_embedding_model = False
        db, _, _ = \
            get_existing_db(db, persist_directory, load_db_if_exists, db_type,
                            use_openai_embedding,
                            langchain_mode, langchain_mode_paths, langchain_mode_types,
                            hf_embedding_model, migrate_embedding_model, auto_migrate_db,
                            verbose=verbose, n_jobs=n_jobs)
        if db is not None:
            # if found db, then stuff into state, so don't have to reload again that takes time
            if langchain_type == LangChainTypes.PERSONAL.value:
                assert isinstance(db1s, dict), "db1s wrong type: %s" % type(db1s)
                db1 = db1s[langchain_mode] = [db, None, None]
                assert len(db1) == length_db1(), "Bad setup: %s" % len(db1)
                set_dbid(db1)
            else:
                assert isinstance(dbs, dict), "dbs wrong type: %s" % type(dbs)
                dbs[langchain_mode] = db

    return db


def get_sources(db1s, selection_docs_state1, requests_state1, langchain_mode,
                dbs=None, docs_state0=None,
                load_db_if_exists=None,
                db_type=None,
                use_openai_embedding=None,
                hf_embedding_model=None,
                migrate_embedding_model=None,
                auto_migrate_db=None,
                verbose=False,
                get_userid_auth=None,
                n_jobs=-1,
                ):
    for k in db1s:
        set_dbid(db1s[k])
    langchain_mode_paths = selection_docs_state1['langchain_mode_paths']
    langchain_mode_types = selection_docs_state1['langchain_mode_types']
    set_userid(db1s, requests_state1, get_userid_auth)
    db = get_any_db(db1s, langchain_mode, langchain_mode_paths, langchain_mode_types,
                    dbs=dbs,
                    load_db_if_exists=load_db_if_exists,
                    db_type=db_type,
                    use_openai_embedding=use_openai_embedding,
                    hf_embedding_model=hf_embedding_model,
                    migrate_embedding_model=migrate_embedding_model,
                    auto_migrate_db=auto_migrate_db,
                    for_sources_list=True,
                    verbose=verbose,
                    n_jobs=n_jobs,
                    )

    if langchain_mode in ['LLM'] or db is None:
        source_files_added = "NA"
        source_list = []
        num_chunks = 0
        num_sources_str = str(0)
    elif langchain_mode in ['wiki_full']:
        source_files_added = "Not showing wiki_full, takes about 20 seconds and makes 4MB file." \
                             "  Ask jon.mckinney@h2o.ai for file if required."
        source_list = []
        num_chunks = 0
        num_sources_str = str(0)
    elif db is not None:
        metadatas = get_metadatas(db, full_required=False)
        metadatas_sources = [x['source'] for x in metadatas if not x.get('exception', '')]
        exception_metadatas_sources = [x['source'] for x in metadatas if x.get('exception', '')]
        source_list = sorted(set(metadatas_sources))
        source_files_added = '\n'.join(source_list)
        num_chunks = len(metadatas_sources)
        num_sources_str = ">=%d" % len(source_list)
        if is_chroma_db(db):
            num_chunks_real = db._collection.count()  # includes exceptions
            num_chunks_real -= len(exception_metadatas_sources)  # exclude exceptions
            if num_chunks_real == num_chunks:
                num_sources_str = "=%d" % len(source_list)
            else:
                num_chunks = num_chunks_real
    else:
        source_list = []
        source_files_added = "None"
        num_chunks = 0
        num_sources_str = str(0)
    sources_dir = "sources_dir"
    sources_dir = makedirs(sources_dir, exist_ok=True, tmp_ok=True, use_base=True)
    sources_file = os.path.join(sources_dir, 'sources_%s_%s' % (langchain_mode, str(uuid.uuid4())))
    with open(sources_file, "wt", encoding="utf-8") as f:
        f.write(source_files_added)
    source_list = docs_state0 + source_list
    if DocumentChoice.ALL.value in source_list:
        source_list.remove(DocumentChoice.ALL.value)
    return sources_file, source_list, num_chunks, num_sources_str, db


def update_user_db(file, db1s, selection_docs_state1, requests_state1,
                   langchain_mode=None,
                   get_userid_auth=None,
                   **kwargs):
    kwargs.update(selection_docs_state1)
    set_userid(db1s, requests_state1, get_userid_auth)

    if file is None:
        raise RuntimeError("Don't use change, use input")

    try:
        return _update_user_db(file, db1s=db1s,
                               langchain_mode=langchain_mode,
                               **kwargs)
    except BaseException as e:
        print(traceback.format_exc(), flush=True)
        # gradio has issues if except, so fail semi-gracefully, else would hang forever in processing textbox
        ex_str = "Exception: %s" % str(e)
        source_files_added = """\
        <html>
          <body>
            <p>
               Sources: <br>
            </p>
               <div style="overflow-y: auto;height:400px">
               {0}
               </div>
          </body>
        </html>
        """.format(ex_str)
        doc_exception_text = str(e)
        return None, langchain_mode, source_files_added, doc_exception_text, None, None
    finally:
        clear_torch_cache(allow_skip=True)


def get_lock_file(db1, langchain_mode):
    db_id = get_dbid(db1)
    base_path = 'locks'
    base_path = makedirs(base_path, exist_ok=True, tmp_ok=True, use_base=True)
    # don't allow db_id to be '' or None, would be bug and lock up everything
    if not db_id:
        if os.getenv('HARD_ASSERTS'):
            raise ValueError("Invalid access for langchain_mode=%s" % langchain_mode)
        db_id = str(uuid.uuid4())
    lock_file = os.path.join(base_path, "db_%s_%s.lock" % (langchain_mode.replace(' ', '_').replace('/', '_'), db_id))
    makedirs(os.path.dirname(lock_file))  # ensure really made
    return lock_file


def _update_user_db(file,
                    db1s=None,
                    langchain_mode='UserData',
                    chunk=None, chunk_size=None,

                    # urls
                    use_unstructured=True,
                    use_playwright=False,
                    use_selenium=False,
                    use_scrapeplaywright=False,
                    use_scrapehttp=False,

                    # pdfs
                    use_pymupdf='auto',
                    use_unstructured_pdf='auto',
                    use_pypdf='auto',
                    enable_pdf_ocr='auto',
                    enable_pdf_doctr='auto',
                    try_pdf_as_html='auto',

                    # images
                    enable_ocr=False,
                    enable_doctr=False,
                    enable_pix2struct=False,
                    enable_captions=True,
                    enable_llava=True,
                    enable_transcriptions=True,
                    captions_model=None,
                    caption_loader=None,
                    doctr_loader=None,
                    pix2struct_loader=None,
                    llava_model=None,
                    llava_prompt=None,
                    asr_model=None,
                    asr_loader=None,

                    # json
                    jq_schema='.[]',
                    extract_frames=10,

                    dbs=None, db_type=None,
                    langchain_modes=None,
                    langchain_mode_paths=None,
                    langchain_mode_types=None,
                    use_openai_embedding=None,
                    hf_embedding_model=None,
                    migrate_embedding_model=None,
                    auto_migrate_db=None,
                    verbose=None,
                    n_jobs=-1,
                    is_url=None, is_txt=None,
                    is_public=False,
                    from_ui=False,

                    gradio_upload_to_chatbot_num_max=None,

                    allow_upload_to_my_data=None,
                    allow_upload_to_user_data=None,
                    ):
    assert db1s is not None
    assert chunk is not None
    assert chunk_size is not None
    assert use_openai_embedding is not None
    assert hf_embedding_model is not None
    assert migrate_embedding_model is not None
    assert auto_migrate_db is not None
    assert caption_loader is not None
    assert asr_loader is not None
    assert doctr_loader is not None
    assert enable_captions is not None
    assert enable_transcriptions is not None
    assert captions_model is not None
    assert asr_model is not None
    assert enable_ocr is not None
    assert enable_doctr is not None
    assert enable_pdf_ocr is not None
    assert enable_pdf_doctr is not None
    assert enable_pix2struct is not None
    assert enable_llava is not None
    assert verbose is not None
    assert gradio_upload_to_chatbot_num_max is not None
    assert allow_upload_to_my_data is not None
    assert allow_upload_to_user_data is not None

    if dbs is None:
        dbs = {}
    assert isinstance(dbs, dict), "Wrong type for dbs: %s" % str(type(dbs))

    if langchain_mode is not None:
        in_scratch_db = langchain_mode in db1s
        in_user_db = dbs is not None and langchain_mode in dbs
        if in_scratch_db and not allow_upload_to_my_data:
            raise ValueError("Not allowed to upload to scratch/personal space")
        elif in_user_db and not allow_upload_to_user_data:
            raise ValueError("Not allowed to upload to shared space")
        elif langchain_mode_types and langchain_mode in langchain_mode_types and langchain_mode_types[
            langchain_mode] in [LangChainTypes.SHARED.value] and not allow_upload_to_user_data:
            raise ValueError("Not allowed to upload to shared space")
        elif langchain_mode_types and langchain_mode in langchain_mode_types and langchain_mode_types[
            langchain_mode] in [LangChainTypes.PERSONAL.value] and not allow_upload_to_my_data:
            raise ValueError("Not allowed to upload to scratch/personal space")

    # handle case of list of temp buffer
    if isinstance(file, str) and file.strip().startswith('['):
        try:
            file = ast.literal_eval(file.strip())
        except Exception as e:
            print("Tried to parse %s as list but failed: %s" % (file, str(e)), flush=True)
    if isinstance(file, list) and len(file) > 0 and hasattr(file[0], 'name'):
        file = [x.name for x in file]
    # handle single file of temp buffer
    if hasattr(file, 'name'):
        file = file.name
    if not isinstance(file, (list, tuple, typing.Generator)) and isinstance(file, str):
        file = [file]

    if is_public:
        if len(file) > max_docs_public and from_ui or \
                len(file) > max_docs_public_api and not from_ui:
            raise ValueError("Public instance only allows up to"
                             " %d (%d from API) documents updated at a time." % (max_docs_public, max_docs_public_api))

    if langchain_mode == LangChainMode.DISABLED.value:
        return None, langchain_mode, get_source_files(), "", None, {}

    if langchain_mode in [LangChainMode.LLM.value]:
        # then switch to MyData, so langchain_mode also becomes way to select where upload goes
        # but default to mydata if nothing chosen, since safest
        if LangChainMode.MY_DATA.value in langchain_modes:
            langchain_mode = LangChainMode.MY_DATA.value
        elif len(langchain_modes) >= 1:
            langchain_mode = langchain_modes[0]
        else:
            return None, langchain_mode, get_source_files(), "", None, {}

    if langchain_mode_paths is None:
        langchain_mode_paths = {}
    user_path = langchain_mode_paths.get(langchain_mode)
    # UserData or custom, which has to be from user's disk
    if user_path is not None:
        # move temp files from gradio upload to stable location
        for fili, fil in enumerate(file):
            if isinstance(fil, str) and os.path.isfile(fil):  # not url, text
                new_fil = os.path.normpath(os.path.join(user_path, os.path.basename(fil)))
                if os.path.normpath(os.path.abspath(fil)) != os.path.normpath(os.path.abspath(new_fil)):
                    if os.path.isfile(new_fil):
                        remove(new_fil)
                    try:
                        if os.path.dirname(new_fil):
                            makedirs(os.path.dirname(new_fil))
                        shutil.move(fil, new_fil)
                    except FileExistsError:
                        pass
                    file[fili] = new_fil

    if verbose:
        print("Adding %s" % file, flush=True)

    # FIXME: could avoid even parsing, let alone embedding, same old files if upload same file again
    # FIXME: but assume nominally user isn't uploading all files over again from UI

    # expect string comparison, if dict then model object with name and get name not dict or model
    hf_embedding_model_str = get_hf_embedding_model_name(hf_embedding_model)
    if not is_url and is_txt and hf_embedding_model_str == 'fake':
        # avoid parallel if fake embedding since assume trivial ingestion
        n_jobs = 1

    sources = path_to_docs(file if not is_url and not is_txt else None,
                           verbose=verbose,
                           fail_any_exception=False,
                           n_jobs=n_jobs,
                           chunk=chunk, chunk_size=chunk_size,
                           url=file if is_url else None,
                           text=file if is_txt else None,

                           # urls
                           use_unstructured=use_unstructured,
                           use_playwright=use_playwright,
                           use_selenium=use_selenium,
                           use_scrapeplaywright=use_scrapeplaywright,
                           use_scrapehttp=use_scrapehttp,

                           # pdfs
                           use_pymupdf=use_pymupdf,
                           use_unstructured_pdf=use_unstructured_pdf,
                           use_pypdf=use_pypdf,
                           enable_pdf_ocr=enable_pdf_ocr,
                           enable_pdf_doctr=enable_pdf_doctr,
                           try_pdf_as_html=try_pdf_as_html,

                           # images
                           enable_ocr=enable_ocr,
                           enable_doctr=enable_doctr,
                           enable_pix2struct=enable_pix2struct,
                           enable_captions=enable_captions,
                           enable_llava=enable_llava,
                           enable_transcriptions=enable_transcriptions,
                           captions_model=captions_model,
                           caption_loader=caption_loader,
                           doctr_loader=doctr_loader,
                           pix2struct_loader=pix2struct_loader,
                           llava_model=llava_model,
                           llava_prompt=llava_prompt,
                           asr_model=asr_model,
                           asr_loader=asr_loader,

                           # json
                           jq_schema=jq_schema,
                           extract_frames=extract_frames,

                           db_type=db_type,

                           is_public=is_public,
                           from_ui=from_ui,
                           )
    exceptions = [x for x in sources if x.metadata.get('exception')]
    exceptions_strs = [x.metadata['exception'] for x in exceptions]
    sources = [x for x in sources if 'exception' not in x.metadata]

    # below must at least come after langchain_mode is modified in case was LLM -> MyData,
    # so original langchain mode changed
    for k in db1s:
        set_dbid(db1s[k])
    db1 = get_db1(db1s, langchain_mode)

    lock_file = get_lock_file(db1s[LangChainMode.MY_DATA.value], langchain_mode)  # user-level lock, not db-level lock
    lock_func = filelock.FileLock if db1[0] and hasattr(db1[0], '_persist_directory') else NullContext
    with lock_func(lock_file):
        if langchain_mode in db1s:
            if db1[0] is not None:
                # then add
                db, num_new_sources, new_sources_metadata = add_to_db(db1[0], sources, db_type=db_type,
                                                                      use_openai_embedding=use_openai_embedding,
                                                                      hf_embedding_model=hf_embedding_model,
                                                                      verbose=verbose)
            else:
                # in testing expect:
                # assert len(db1) == length_db1() and db1[1] is None, "Bad MyData db: %s" % db1
                # for production hit, when user gets clicky:
                assert len(db1) == length_db1(), "Bad %s db: %s" % (langchain_mode, db1)
                assert get_dbid(db1) is not None, "db hash was None, not allowed"
                # then create
                # if added has to original state and didn't change, then would be shared db for all users
                langchain_type = langchain_mode_types.get(langchain_mode, LangChainTypes.EITHER.value)
                persist_directory, langchain_type = get_persist_directory(langchain_mode, db1s=db1s, dbs=dbs,
                                                                          langchain_type=langchain_type)
                langchain_mode_types[langchain_mode] = langchain_type
                db = get_db(sources, use_openai_embedding=use_openai_embedding,
                            db_type=db_type,
                            persist_directory=persist_directory,
                            langchain_mode=langchain_mode,
                            langchain_mode_paths=langchain_mode_paths,
                            langchain_mode_types=langchain_mode_types,
                            hf_embedding_model=hf_embedding_model,
                            migrate_embedding_model=migrate_embedding_model,
                            auto_migrate_db=auto_migrate_db,
                            n_jobs=n_jobs,
                            verbose=verbose)
            if db is not None:
                db1[0] = db
            source_files_added = get_source_files(db=db1[0], exceptions=exceptions)
            if len(sources) > 0:
                sources_last = os.path.basename(sources[-1].metadata.get('source', 'Unknown Source'))
                all_sources_last_dict = get_all_sources_last_dict(sources, gradio_upload_to_chatbot_num_max)
            else:
                sources_last = None
                all_sources_last_dict = {}
            return None, langchain_mode, source_files_added, '\n'.join(
                exceptions_strs), sources_last, all_sources_last_dict
        else:
            langchain_type = langchain_mode_types.get(langchain_mode, LangChainTypes.EITHER.value)
            persist_directory, langchain_type = get_persist_directory(langchain_mode, db1s=db1s, dbs=dbs,
                                                                      langchain_type=langchain_type)
            langchain_mode_types[langchain_mode] = langchain_type
            if langchain_mode in dbs and dbs[langchain_mode] is not None:
                # then add
                db, num_new_sources, new_sources_metadata = add_to_db(dbs[langchain_mode], sources, db_type=db_type,
                                                                      use_openai_embedding=use_openai_embedding,
                                                                      hf_embedding_model=hf_embedding_model,
                                                                      verbose=verbose)
            else:
                # then create.  Or might just be that dbs is unfilled, then it will fill, then add
                db = get_db(sources, use_openai_embedding=use_openai_embedding,
                            db_type=db_type,
                            persist_directory=persist_directory,
                            langchain_mode=langchain_mode,
                            langchain_mode_paths=langchain_mode_paths,
                            langchain_mode_types=langchain_mode_types,
                            hf_embedding_model=hf_embedding_model,
                            migrate_embedding_model=migrate_embedding_model,
                            auto_migrate_db=auto_migrate_db,
                            n_jobs=n_jobs,
                            verbose=verbose)
            dbs[langchain_mode] = db
            # NOTE we do not return db, because function call always same code path
            # return dbs[langchain_mode]
            # db in this code path is updated in place
            source_files_added = get_source_files(db=dbs[langchain_mode], exceptions=exceptions)
            if len(sources) > 0:
                sources_last = os.path.basename(sources[-1].metadata.get('source', 'Unknown Source'))
                all_sources_last_dict = get_all_sources_last_dict(sources, gradio_upload_to_chatbot_num_max)
            else:
                sources_last = None
                all_sources_last_dict = {}
            return None, langchain_mode, source_files_added, '\n'.join(
                exceptions_strs), sources_last, all_sources_last_dict


def get_all_sources_last_dict(sources, gradio_upload_to_chatbot_num_max):
    valid_sources = [x for x in sources if
                     x.metadata.get('source', '') and x.page_content and x.metadata.get('chunk_id', -1) == -1]
    # FIXME: Choose longest output if multiple?

    # only what can be shown in gradio
    allowed_types = image_types + audio_types
    valid_sources = [x for x in valid_sources if any(x.metadata['source'].endswith(y) for y in allowed_types)]

    all_sources_last_dict = {x.metadata['source']: x.page_content
                             for x in valid_sources[:gradio_upload_to_chatbot_num_max]}
    return all_sources_last_dict


def get_source_files_given_langchain_mode(db1s, selection_docs_state1, requests_state1, document_choice1,
                                          langchain_mode,
                                          dbs=None,
                                          load_db_if_exists=None,
                                          db_type=None,
                                          use_openai_embedding=None,
                                          hf_embedding_model=None,
                                          migrate_embedding_model=None,
                                          auto_migrate_db=None,
                                          verbose=False,
                                          get_userid_auth=None,
                                          delete_sources=False,
                                          n_jobs=-1):
    langchain_mode_paths = selection_docs_state1['langchain_mode_paths']
    langchain_mode_types = selection_docs_state1['langchain_mode_types']
    set_userid(db1s, requests_state1, get_userid_auth)
    db = get_any_db(db1s, langchain_mode, langchain_mode_paths, langchain_mode_types,
                    dbs=dbs,
                    load_db_if_exists=load_db_if_exists,
                    db_type=db_type,
                    use_openai_embedding=use_openai_embedding,
                    hf_embedding_model=hf_embedding_model,
                    migrate_embedding_model=migrate_embedding_model,
                    auto_migrate_db=auto_migrate_db,
                    for_sources_list=True,
                    verbose=verbose,
                    n_jobs=n_jobs,
                    )
    if delete_sources:
        del_from_db(db, document_choice1, db_type=db_type)

    if langchain_mode in ['LLM'] or db is None:
        return "Sources: N/A"
    return get_source_files(db=db, exceptions=None)


def get_source_files(db=None, exceptions=None, metadatas=None):
    if exceptions is None:
        exceptions = []

    # only should be one source, not confused
    # assert db is not None or metadatas is not None
    # clicky user
    if db is None and metadatas is None:
        return "No Sources at all"

    if metadatas is None:
        source_label = "Sources:"
        if db is not None:
            metadatas = get_metadatas(db, full_required=False)
        else:
            metadatas = []
        adding_new = False
    else:
        source_label = "New Sources:"
        adding_new = True

    # below automatically de-dups
    # non-exception cases only
    small_dict = dict()
    for page_0 in [1, 0]:
        small_dict.update({get_url(x['source'], from_str=True, short_name=True): get_short_name(x.get('head')) for x in
                           metadatas if x.get('page', 0) in [page_0] and not x.get('exception', '')})
    # if small_dict is empty dict, that's ok
    df = pd.DataFrame(small_dict.items(), columns=['source', 'head'])
    df.index = df.index + 1
    df.index.name = 'index'
    source_files_added = tabulate.tabulate(df, headers='keys', tablefmt='unsafehtml')

    no_exception_metadatas = [x for x in metadatas if not x.get('exception')]

    if not exceptions:
        # auto-get exceptions
        exception_metadatas = [x for x in metadatas if x.get('exception')]
    else:
        exception_metadatas = [x.metadata for x in exceptions]

    if exception_metadatas:
        small_dict = {get_url(x['source'], from_str=True, short_name=True): get_short_name(x.get('exception')) for x in
                      exception_metadatas}
        # if small_dict is empty dict, that's ok
        df = pd.DataFrame(small_dict.items(), columns=['source', 'exception'])
        df.index = df.index + 1
        df.index.name = 'index'
        exceptions_html = tabulate.tabulate(df, headers='keys', tablefmt='unsafehtml')
    else:
        exceptions_html = ''

    if no_exception_metadatas and exception_metadatas:
        source_files_added = """\
        <html>
          <body>
            <p>
               {0} <br>
            </p>
               <div style="overflow-y: auto;height:400px">
               {1}
               {2}
               </div>
          </body>
        </html>
        """.format(source_label, source_files_added, exceptions_html)
    elif no_exception_metadatas:
        source_files_added = """\
        <html>
          <body>
            <p>
               {0} <br>
            </p>
               <div style="overflow-y: auto;height:400px">
               {1}
               </div>
          </body>
        </html>
        """.format(source_label, source_files_added)
    elif exceptions_html:
        source_files_added = """\
        <html>
          <body>
            <p>
               Exceptions: <br>
            </p>
               <div style="overflow-y: auto;height:400px">
               {0}
               </div>
          </body>
        </html>
        """.format(exceptions_html)
    else:
        if adding_new:
            source_files_added = "No New Sources"
        else:
            source_files_added = "No Sources"

    return source_files_added


def update_and_get_source_files_given_langchain_mode(db1s,
                                                     selection_docs_state,
                                                     requests_state,
                                                     langchain_mode, chunk, chunk_size,

                                                     # urls
                                                     use_unstructured=True,
                                                     use_playwright=False,
                                                     use_selenium=False,
                                                     use_scrapeplaywright=False,
                                                     use_scrapehttp=False,

                                                     # pdfs
                                                     use_pymupdf='auto',
                                                     use_unstructured_pdf='auto',
                                                     use_pypdf='auto',
                                                     enable_pdf_ocr='auto',
                                                     enable_pdf_doctr='auto',
                                                     try_pdf_as_html='auto',

                                                     # images
                                                     enable_ocr=False,
                                                     enable_doctr=False,
                                                     enable_pix2struct=False,
                                                     enable_captions=True,
                                                     enable_llava=True,
                                                     enable_transcriptions=True,
                                                     captions_model=None,
                                                     caption_loader=None,
                                                     doctr_loader=None,
                                                     pix2struct_loader=None,
                                                     llava_model=None,
                                                     llava_prompt=None,
                                                     asr_model=None,
                                                     asr_loader=None,

                                                     # json
                                                     jq_schema='.[]',
                                                     extract_frames=10,

                                                     dbs=None, first_para=None,
                                                     hf_embedding_model=None,
                                                     use_openai_embedding=None,
                                                     migrate_embedding_model=None,
                                                     auto_migrate_db=None,
                                                     text_limit=None,
                                                     db_type=None, load_db_if_exists=None,
                                                     n_jobs=None, verbose=None, get_userid_auth=None):
    set_userid(db1s, requests_state, get_userid_auth)
    assert hf_embedding_model is not None
    assert migrate_embedding_model is not None
    assert auto_migrate_db is not None
    langchain_mode_paths = selection_docs_state['langchain_mode_paths']
    langchain_mode_types = selection_docs_state['langchain_mode_types']
    has_path = {k: v for k, v in langchain_mode_paths.items() if v}
    if langchain_mode in [LangChainMode.LLM.value, LangChainMode.MY_DATA.value]:
        # then assume user really meant UserData, to avoid extra clicks in UI,
        # since others can't be on disk, except custom user modes, which they should then select to query it
        if LangChainMode.USER_DATA.value in has_path:
            langchain_mode = LangChainMode.USER_DATA.value

    db = get_any_db(db1s, langchain_mode, langchain_mode_paths, langchain_mode_types,
                    dbs=dbs,
                    load_db_if_exists=load_db_if_exists,
                    db_type=db_type,
                    use_openai_embedding=use_openai_embedding,
                    hf_embedding_model=hf_embedding_model,
                    migrate_embedding_model=migrate_embedding_model,
                    auto_migrate_db=auto_migrate_db,
                    for_sources_list=True,
                    verbose=verbose,
                    n_jobs=n_jobs,
                    )

    # not designed for older way of using openai embeddings, why use_openai_embedding=False
    # use_openai_embedding, hf_embedding_model passed in and possible different values used,
    # but no longer used here or in calling functions so ok
    db, num_new_sources, new_sources_metadata = make_db(use_openai_embedding=False,
                                                        hf_embedding_model=hf_embedding_model,
                                                        migrate_embedding_model=migrate_embedding_model,
                                                        auto_migrate_db=auto_migrate_db,
                                                        first_para=first_para, text_limit=text_limit,
                                                        chunk=chunk,
                                                        chunk_size=chunk_size,

                                                        # urls
                                                        use_unstructured=use_unstructured,
                                                        use_playwright=use_playwright,
                                                        use_selenium=use_selenium,
                                                        use_scrapeplaywright=use_scrapeplaywright,
                                                        use_scrapehttp=use_scrapehttp,

                                                        # pdfs
                                                        use_pymupdf=use_pymupdf,
                                                        use_unstructured_pdf=use_unstructured_pdf,
                                                        use_pypdf=use_pypdf,
                                                        enable_pdf_ocr=enable_pdf_ocr,
                                                        enable_pdf_doctr=enable_pdf_doctr,
                                                        try_pdf_as_html=try_pdf_as_html,

                                                        # images
                                                        enable_ocr=enable_ocr,
                                                        enable_doctr=enable_doctr,
                                                        enable_pix2struct=enable_pix2struct,
                                                        enable_captions=enable_captions,
                                                        enable_llava=enable_llava,
                                                        enable_transcriptions=enable_transcriptions,
                                                        captions_model=captions_model,
                                                        caption_loader=caption_loader,
                                                        doctr_loader=doctr_loader,
                                                        pix2struct_loader=pix2struct_loader,
                                                        llava_model=llava_model,
                                                        llava_prompt=llava_prompt,
                                                        asr_model=asr_model,
                                                        asr_loader=asr_loader,

                                                        # json
                                                        jq_schema=jq_schema,
                                                        extract_frames=extract_frames,

                                                        langchain_mode=langchain_mode,
                                                        langchain_mode_paths=langchain_mode_paths,
                                                        langchain_mode_types=langchain_mode_types,
                                                        db_type=db_type,
                                                        load_db_if_exists=load_db_if_exists,
                                                        db=db,
                                                        n_jobs=n_jobs,
                                                        verbose=verbose)
    # during refreshing, might have "created" new db since not in dbs[] yet, so insert back just in case
    # so even if persisted, not kept up-to-date with dbs memory
    if langchain_mode in db1s:
        db1s[langchain_mode][0] = db
    else:
        dbs[langchain_mode] = db

    # return only new sources with text saying such
    return get_source_files(db=None, exceptions=None, metadatas=new_sources_metadata)


def get_db1(db1s, langchain_mode1):
    if langchain_mode1 in db1s:
        db1 = db1s[langchain_mode1]
    else:
        # indicates to code that not personal database
        db1 = [None] * length_db1()
    return db1


def clean_doc(docs1):
    if not isinstance(docs1, (list, tuple, types.GeneratorType)):
        docs1 = [docs1]
    for doci, doc in enumerate(docs1):
        docs1[doci].page_content = '\n'.join([x.strip() for x in doc.page_content.split("\n") if x.strip()])
    return docs1


def clone_documents(documents: Iterable[Document]) -> List[Document]:
    # first clone documents
    new_docs = []
    for doc in documents:
        new_doc = Document(page_content=doc.page_content, metadata=copy.deepcopy(doc.metadata))
        new_docs.append(new_doc)
    return new_docs


def get_db_from_hf(dest=".", db_dir='db_dir_DriverlessAI_docs.zip'):
    from huggingface_hub import hf_hub_download
    # True for case when locally already logged in with correct token, so don't have to set key
    token = os.getenv('HUGGING_FACE_HUB_TOKEN', True)
    path_to_zip_file = hf_hub_download('h2oai/db_dirs', db_dir, token=token, repo_type='dataset')
    import zipfile
    with zipfile.ZipFile(path_to_zip_file, 'r') as zip_ref:
        persist_directory = os.path.dirname(zip_ref.namelist()[0])
        remove(persist_directory)
        zip_ref.extractall(dest)
    return path_to_zip_file


# Note dir has space in some cases, while zip does not
some_db_zips = [['db_dir_DriverlessAI_docs.zip', 'db_dir_DriverlessAI docs', 'CC-BY-NC license'],
                ['db_dir_UserData.zip', 'db_dir_UserData', 'CC-BY license for ArXiv'],
                ['db_dir_github_h2oGPT.zip', 'db_dir_github h2oGPT', 'ApacheV2 license'],
                ['db_dir_wiki.zip', 'db_dir_wiki', 'CC-BY-SA Wikipedia license'],
                # ['db_dir_wiki_full.zip', 'db_dir_wiki_full.zip', '23GB, 05/04/2023 CC-BY-SA Wiki license'],
                ]

all_db_zips = some_db_zips + \
              [['db_dir_wiki_full.zip', 'db_dir_wiki_full.zip', '23GB, 05/04/2023 CC-BY-SA Wiki license'],
               ]


def get_some_dbs_from_hf(dest='.', db_zips=None):
    if db_zips is None:
        db_zips = some_db_zips
    for db_dir, dir_expected, license1 in db_zips:
        path_to_zip_file = get_db_from_hf(dest=dest, db_dir=db_dir)
        assert os.path.isfile(path_to_zip_file), "Missing zip in %s" % path_to_zip_file
        if dir_expected:
            assert os.path.isdir(os.path.join(dest, dir_expected)), "Missing path for %s" % dir_expected
            assert os.path.isdir(
                os.path.join(dest, dir_expected, 'index')), "Missing index in %s" % dir_expected


def _create_local_weaviate_client():
    WEAVIATE_URL = os.getenv('WEAVIATE_URL', "http://localhost:8080")
    WEAVIATE_USERNAME = os.getenv('WEAVIATE_USERNAME')
    WEAVIATE_PASSWORD = os.getenv('WEAVIATE_PASSWORD')
    WEAVIATE_SCOPE = os.getenv('WEAVIATE_SCOPE', "offline_access")

    resource_owner_config = None
    try:
        import weaviate
        from weaviate.embedded import EmbeddedOptions
        if WEAVIATE_USERNAME is not None and WEAVIATE_PASSWORD is not None:
            resource_owner_config = weaviate.AuthClientPassword(
                username=WEAVIATE_USERNAME,
                password=WEAVIATE_PASSWORD,
                scope=WEAVIATE_SCOPE
            )

        # if using remote server, don't choose persistent directory
        client = weaviate.Client(WEAVIATE_URL, auth_client_secret=resource_owner_config)
        return client
    except Exception as e:
        print(f"Failed to create Weaviate client: {e}")
        return None
    
def _get_qdrant_options():
    env_vars = os.environ.keys()

    qdrant_env_vars = [var for var in env_vars if var.startswith("QDRANT_")]

    if len(qdrant_env_vars) == 0:
        return None

    options = {
        "url": os.getenv("QDRANT_URL", None),
        "host": os.getenv("QDRANT_HOST", None),
        "port": int(os.getenv("QDRANT_PORT", 6333)),
        "grpc_port": int(os.getenv("QDRANT_GRPC_PORT", 6334)),
        "prefer_grpc": bool(os.getenv("QDRANT_PREFER_GRPC", False)),
        "https": bool(os.getenv("QDRANT_HTTPS", None)),
        "api_key": os.getenv("QDRANT_API_KEY", None),
        "prefix": os.getenv("QDRANT_PREFIX", None),
        "timeout": float(os.getenv("QDRANT_TIMEOUT", None)),
        "path": os.getenv("QDRANT_PATH", None),
    }

    return options

def _get_unique_sources_in_qdrant(db):
    from langchain.vectorstores import Qdrant
    import grpc

    if not isinstance(db, Qdrant):
        raise ValueError("db must be an instance of langchain.vectorstores.Qdrant")

    sources = []
    next_offset = None
    stop_scrolling = False
    scroll_size = 1000

    while not stop_scrolling:
        records, next_offset = db.client.scroll(
            collection_name=db.collection_name,
            limit=scroll_size,
            offset=next_offset,
            with_payload=True,
        )

        # Qdrant client supports a REST and GPRC interface. So we need to handle the response differently
        stop_scrolling = next_offset is None or (
            isinstance(next_offset, grpc.PointId)
            and next_offset.num == 0
            and next_offset.uuid == ""
        )

        sources.extend(records)
    unique_sources = {source.payload["metadata"]["source"] for source in sources}
    return unique_sources


if __name__ == '__main__':
    pass<|MERGE_RESOLUTION|>--- conflicted
+++ resolved
@@ -5539,10 +5539,6 @@
         # FIXME: support whatever model/user supports
         # right now doesn't support, just hangs for some reason
         async_output = False
-    elif LangChainAgent.AUTOGPT.value in langchain_agents:
-        # FIXME: support whatever model/user supports
-        # right now doesn't support, just hangs for some reason
-        async_output = False
     elif langchain_action in [LangChainAction.QUERY.value]:
         # only summarization supported
         async_output = False
@@ -6527,7 +6523,125 @@
     if LangChainAgent.AUTOGPT.value in langchain_agents:
         from langchain_experimental.autonomous_agents.autogpt.agent import AutoGPT
         from langchain.agents import load_tools
-<<<<<<< HEAD
+
+        search_tools1 = load_tools(["ddg-search"], llm=llm)
+        search_tools2 = load_tools(["serpapi"], llm=llm, serpapi_api_key=os.environ.get('SERPAPI_API_KEY'))
+        search_tools = search_tools1 + search_tools2
+
+        from langchain_community.tools import WikipediaQueryRun
+        from langchain_community.utilities import WikipediaAPIWrapper
+        api_wrapper = WikipediaAPIWrapper(top_k_results=1, doc_content_chars_max=chunk_size)
+        wiki_tools = [WikipediaQueryRun(api_wrapper=api_wrapper)]
+
+        # from langchain_community.tools.file_management.read import ReadFileTool
+        # from langchain_community.tools.file_management.write import WriteFileTool
+        # file_tools = [WriteFileTool(), ReadFileTool()]
+        from langchain.tools import ShellTool
+        shell_tool = ShellTool()
+        shell_tool.description = shell_tool.description + f"args {shell_tool.args}".replace(
+            "{", "{{"
+        ).replace("}", "}}")
+        shell_tools = [shell_tool]
+
+        from langchain_community.agent_toolkits import FileManagementToolkit
+        # from tempfile import TemporaryDirectory
+        # working_directory = TemporaryDirectory().name
+        working_directory = "autogpt_files"
+        makedirs(working_directory)
+        toolkit = FileManagementToolkit(
+            root_dir=str(working_directory)
+        )  # If you don't provide a root_dir, operations will default to the current working directory
+        file_tools = toolkit.get_tools()
+
+        from gradio_tools.tools import (
+            ImageCaptioningTool,
+            StableDiffusionPromptGeneratorTool,
+            StableDiffusionTool,
+            TextToVideoTool,
+        )
+        do_image_tools = False  # FIXME: times out and blocks everything
+        if do_image_tools:
+            image_tools = [
+                StableDiffusionTool().langchain,
+                ImageCaptioningTool().langchain,
+                StableDiffusionPromptGeneratorTool().langchain,
+                TextToVideoTool().langchain,
+            ]
+        else:
+            image_tools = []
+
+        from langchain_experimental.utilities import PythonREPL
+        python_repl = PythonREPL()
+        # You can create the tool to pass to an agent
+        from langchain.agents import Tool
+        repl_tool = Tool(
+            name="python_repl",
+            description="A Python shell. Use this to execute python commands. Input should be a valid python command. If you want to see the output of a value, you should print it out with `print(...)`.",
+            func=python_repl.run,
+        )
+
+        requests_tools = load_tools(["requests_all"])
+
+        from langchain_community.utilities.wolfram_alpha import WolframAlphaAPIWrapper
+        wolfram = WolframAlphaAPIWrapper()
+        wolfram_tool = Tool(
+            name="wolframalpha",
+            description="WolframAlpha is an answer engine developed by Wolfram Research. It answers factual queries by computing answers from externally sourced data.",
+            func=wolfram.run,
+        )
+
+        from langchain_experimental.llm_symbolic_math.base import LLMSymbolicMathChain
+        sympy_math = LLMSymbolicMathChain.from_llm(llm)
+        sympy_tool = Tool(
+            name="sympy",
+            description="SymPy is a Python library for symbolic mathematics. It aims to become a full-featured computer algebra system (CAS) while keeping the code as simple as possible in order to be comprehensible and easily extensible.",
+            func=sympy_math.run,
+        )
+
+        enable_semantictool = False  # FIXME: Hit Can't patch loop of type <class 'uvloop.Loop'>
+        if enable_semantictool:
+            # from langchain_community.utilities.semanticscholar import SemanticScholarAPIWrapper
+            # semantic = SemanticScholarAPIWrapper()
+            # So can pass API key as ENV: S2_API_KEY
+            from utils_langchain import H2OSemanticScholarAPIWrapper
+            semantic = H2OSemanticScholarAPIWrapper()
+            scholar_tool = Tool(
+                name="semantictool",
+                description="Semantic Scholar is a searchable database that uses AI to search and discover academic papers. It's supported by the Allen Institute for AI and indexes over 200 million academic papers.",
+                func=semantic.run,
+            )
+            scholar_tools = [scholar_tool]
+        else:
+            scholar_tools = []
+
+        tools = ([]
+                 + search_tools
+                 + wiki_tools
+                 + shell_tools
+                 + file_tools
+                 + [repl_tool]
+                 + requests_tools
+                 + scholar_tools
+                 + image_tools
+                 )
+        if os.getenv('WOLFRAM_ALPHA_APPID'):
+            tools.extend([wolfram_tool])
+        else:
+            tools.extend([sympy_tool])
+
+        from langchain.docstore import InMemoryDocstore
+        from langchain.embeddings import OpenAIEmbeddings
+        from langchain.vectorstores import FAISS
+
+        # Define your embedding model
+        embeddings_model = OpenAIEmbeddings()
+        # Initialize the vectorstore as empty
+        import faiss
+
+        embedding_size = 1536
+        index = faiss.IndexFlatL2(embedding_size)
+        vectorstore = FAISS(embeddings_model.embed_query, index, InMemoryDocstore({}), {})
+
         from langchain.tools import StructuredTool
         tools = load_tools(["ddg-search"], llm=llm)
 
@@ -6722,7 +6836,6 @@
         )
         tools.append(getBookingsTool)
 
-
         cancelReservationTool = StructuredTool.from_function(
             name="Smoobu Cancel Reservation",
             description="Useful when you need to Cancel a reservation in Smoobu.",
@@ -7087,113 +7200,6 @@
         )
 
         tools.append(superhoteGetRental)
-=======
-
-        search_tools1 = load_tools(["ddg-search"], llm=llm)
-        search_tools2 = load_tools(["serpapi"], llm=llm, serpapi_api_key=os.environ.get('SERPAPI_API_KEY'))
-        search_tools = search_tools1 + search_tools2
-
-        from langchain_community.tools import WikipediaQueryRun
-        from langchain_community.utilities import WikipediaAPIWrapper
-        api_wrapper = WikipediaAPIWrapper(top_k_results=1, doc_content_chars_max=chunk_size)
-        wiki_tools = [WikipediaQueryRun(api_wrapper=api_wrapper)]
-
-        # from langchain_community.tools.file_management.read import ReadFileTool
-        # from langchain_community.tools.file_management.write import WriteFileTool
-        # file_tools = [WriteFileTool(), ReadFileTool()]
-        from langchain.tools import ShellTool
-        shell_tool = ShellTool()
-        shell_tool.description = shell_tool.description + f"args {shell_tool.args}".replace(
-            "{", "{{"
-        ).replace("}", "}}")
-        shell_tools = [shell_tool]
-
-        from langchain_community.agent_toolkits import FileManagementToolkit
-        # from tempfile import TemporaryDirectory
-        # working_directory = TemporaryDirectory().name
-        working_directory = "autogpt_files"
-        makedirs(working_directory)
-        toolkit = FileManagementToolkit(
-            root_dir=str(working_directory)
-        )  # If you don't provide a root_dir, operations will default to the current working directory
-        file_tools = toolkit.get_tools()
-
-        from gradio_tools.tools import (
-            ImageCaptioningTool,
-            StableDiffusionPromptGeneratorTool,
-            StableDiffusionTool,
-            TextToVideoTool,
-        )
-        do_image_tools = False  # FIXME: times out and blocks everything
-        if do_image_tools:
-            image_tools = [
-                StableDiffusionTool().langchain,
-                ImageCaptioningTool().langchain,
-                StableDiffusionPromptGeneratorTool().langchain,
-                TextToVideoTool().langchain,
-            ]
-        else:
-            image_tools = []
-
-        from langchain_experimental.utilities import PythonREPL
-        python_repl = PythonREPL()
-        # You can create the tool to pass to an agent
-        from langchain.agents import Tool
-        repl_tool = Tool(
-            name="python_repl",
-            description="A Python shell. Use this to execute python commands. Input should be a valid python command. If you want to see the output of a value, you should print it out with `print(...)`.",
-            func=python_repl.run,
-        )
-
-        requests_tools = load_tools(["requests_all"])
-
-        from langchain_community.utilities.wolfram_alpha import WolframAlphaAPIWrapper
-        wolfram = WolframAlphaAPIWrapper()
-        wolfram_tool = Tool(
-            name="wolframalpha",
-            description="WolframAlpha is an answer engine developed by Wolfram Research. It answers factual queries by computing answers from externally sourced data.",
-            func=wolfram.run,
-        )
-
-        from langchain_experimental.llm_symbolic_math.base import LLMSymbolicMathChain
-        sympy_math = LLMSymbolicMathChain.from_llm(llm)
-        sympy_tool = Tool(
-            name="sympy",
-            description="SymPy is a Python library for symbolic mathematics. It aims to become a full-featured computer algebra system (CAS) while keeping the code as simple as possible in order to be comprehensible and easily extensible.",
-            func=sympy_math.run,
-        )
-
-        enable_semantictool = False  # FIXME: Hit Can't patch loop of type <class 'uvloop.Loop'>
-        if enable_semantictool:
-            # from langchain_community.utilities.semanticscholar import SemanticScholarAPIWrapper
-            # semantic = SemanticScholarAPIWrapper()
-            # So can pass API key as ENV: S2_API_KEY
-            from utils_langchain import H2OSemanticScholarAPIWrapper
-            semantic = H2OSemanticScholarAPIWrapper()
-            scholar_tool = Tool(
-                name="semantictool",
-                description="Semantic Scholar is a searchable database that uses AI to search and discover academic papers. It's supported by the Allen Institute for AI and indexes over 200 million academic papers.",
-                func=semantic.run,
-            )
-            scholar_tools = [scholar_tool]
-        else:
-            scholar_tools = []
-
-        tools = ([]
-                 + search_tools
-                 + wiki_tools
-                 + shell_tools
-                 + file_tools
-                 + [repl_tool]
-                 + requests_tools
-                 + scholar_tools
-                 + image_tools
-                 )
-        if os.getenv('WOLFRAM_ALPHA_APPID'):
-            tools.extend([wolfram_tool])
-        else:
-            tools.extend([sympy_tool])
->>>>>>> 5b555a83
 
         from langchain.docstore import InMemoryDocstore
         from langchain.embeddings import OpenAIEmbeddings
@@ -7208,7 +7214,6 @@
         index = faiss.IndexFlatL2(embedding_size)
         vectorstore = FAISS(embeddings_model.embed_query, index, InMemoryDocstore({}), {})
 
-<<<<<<< HEAD
         from langchain.memory.chat_message_histories import FileChatMessageHistory
         from langchain.schema.messages import HumanMessage, AIMessage
 
@@ -7225,14 +7230,14 @@
             llm=llm,
             memory=vectorstore.as_retriever(),
             chat_history_memory=messages_history
-=======
+        )
+
         agent = AutoGPT.from_llm_and_tools(
             ai_name="h2oAutoGPT",
             ai_role="General Search and Knowledge Assistant",
             tools=tools,
             llm=llm,
             memory=vectorstore.as_retriever(),
->>>>>>> 5b555a83
         )
         # Set verbose to be true
         agent.chain.verbose = True
@@ -9275,7 +9280,7 @@
     except Exception as e:
         print(f"Failed to create Weaviate client: {e}")
         return None
-    
+
 def _get_qdrant_options():
     env_vars = os.environ.keys()
 
