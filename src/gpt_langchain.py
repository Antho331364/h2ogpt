--- conflicted
+++ resolved
@@ -4100,59 +4100,15 @@
                                                                        verbose=verbose)[
                                                    :top_k_docs_tokenize]
                     if len(docs_with_score) == 0 and filter_kwargs_backup:
-<<<<<<< HEAD
                         docs_with_score, got_db_docs = get_docs_with_score(query, k_db, filter_kwargs_backup, db,
                                                                            db_type,
                                                                            text_context_list=text_context_list,
                                                                            verbose=verbose)[
                                                        :top_k_docs_tokenize]
 
-                tokens = get_doc_tokens([x[0].page_content for x in docs_with_score])
-                template_tokens = get_doc_tokens([template])
-=======
-                        docs_with_score = get_docs_with_score(query, k_db, filter_kwargs_backup, db, db_type,
-                                                              text_context_list=text_context_list,
-                                                              verbose=verbose)[
-                                          :top_k_docs_tokenize]
-
                 prompt_no_docs = template.format(context='', question=query)
-                if hasattr(llm, 'pipeline') and hasattr(llm.pipeline, 'tokenizer'):
-                    # more accurate
-                    tokens = [len(llm.pipeline.tokenizer(x[0].page_content)['input_ids']) for x in docs_with_score]
-                    template_tokens = len(llm.pipeline.tokenizer(prompt_no_docs)['input_ids'])
-                elif hasattr(llm, 'tokenizer'):
-                    # e.g. TGI client mode etc.
-                    tokz = llm.tokenizer
-                    template_tokens = tokz.encode(prompt_no_docs)
-                    if isinstance(template_tokens, dict) and 'input_ids' in template_tokens:
-                        tokens = [len(tokz.encode(x[0].page_content)['input_ids']) for x in docs_with_score]
-                        template_tokens = len(tokz.encode(prompt_no_docs)['input_ids'])
-                    else:
-                        tokens = [len(tokz.encode(x[0].page_content)) for x in docs_with_score]
-                        template_tokens = len(tokz.encode(prompt_no_docs))
-                elif inference_server in ['openai', 'openai_chat', 'openai_azure',
-                                          'openai_azure_chat'] or use_openai_model:
-                    tokens = [llm.get_num_tokens(x[0].page_content) for x in docs_with_score]
-                    template_tokens = llm.get_num_tokens(prompt_no_docs)
-                elif isinstance(tokenizer, FakeTokenizer):
-                    tokens = [tokenizer.num_tokens_from_string(x[0].page_content) for x in docs_with_score]
-                    template_tokens = tokenizer.num_tokens_from_string(prompt_no_docs)
-                elif (hasattr(db, '_embedding_function') and
-                      hasattr(db._embedding_function, 'client') and
-                      hasattr(db._embedding_function.client, 'tokenize')):
-                    # in case model is not our pipeline with HF tokenizer
-                    tokens = [db._embedding_function.client.tokenize([x[0].page_content])['input_ids'].shape[1] for x in
-                              docs_with_score]
-                    template_tokens = db._embedding_function.client.tokenize([prompt_no_docs])['input_ids'].shape[1]
-                else:
-                    # backup method
-                    if os.getenv('HARD_ASSERTS'):
-                        assert db_type in ['faiss', 'weaviate']
-                    # use tiktoken for faiss since embedding called differently
-                    tokz = FakeTokenizer()
-                    tokens = [tokz.num_tokens_from_string(x[0].page_content) for x in docs_with_score]
-                    template_tokens = tokz.num_tokens_from_string(prompt_no_docs)
->>>>>>> cbbaf87f
+                tokens = get_doc_tokens([x[0].page_content for x in docs_with_score], db, llm, tokenizer, inference_server, use_openai_model, db_type)
+                template_tokens = get_doc_tokens([prompt_no_docs], db, llm, tokenizer, inference_server, use_openai_model, db_type)[0]
                 tokens_cumsum = np.cumsum(tokens)
                 max_input_tokens -= template_tokens
                 # FIXME: Doesn't account for query, == context, or new lines between contexts
@@ -4314,43 +4270,37 @@
     return docs, target, scores, use_docs_planned, have_any_docs, use_llm_if_no_docs, llm_mode
 
 
-def get_doc_tokens(llm, docs_with_score, x):
+def get_doc_tokens(docs_list, db, llm, tokenizer, inference_server, use_openai_model, db_type):
     if hasattr(llm, 'pipeline') and hasattr(llm.pipeline, 'tokenizer'):
         # more accurate
-        tokens = [len(llm.pipeline.tokenizer(x[0].page_content)['input_ids']) for x in docs_with_score]
-        template_tokens = len(llm.pipeline.tokenizer(template)['input_ids'])
+        tokens = [len(llm.pipeline.tokenizer(x)['input_ids']) for x in docs_list]
     elif hasattr(llm, 'tokenizer'):
         # e.g. TGI client mode etc.
         tokz = llm.tokenizer
-        template_tokens = tokz.encode(template)
-        if isinstance(template_tokens, dict) and 'input_ids' in template_tokens:
-            tokens = [len(tokz.encode(x[0].page_content)['input_ids']) for x in docs_with_score]
-            template_tokens = len(tokz.encode(template)['input_ids'])
-        else:
-            tokens = [len(tokz.encode(x[0].page_content)) for x in docs_with_score]
-            template_tokens = len(tokz.encode(template))
+        test_tokens = tokz.encode('Test')
+        if isinstance(test_tokens, dict) and 'input_ids' in test_tokens:
+            tokens = [len(tokz.encode(x)['input_ids']) for x in docs_list]
+        else:
+            tokens = [len(tokz.encode(x)) for x in docs_list]
     elif inference_server in ['openai', 'openai_chat', 'openai_azure',
                               'openai_azure_chat'] or use_openai_model:
-        tokens = [llm.get_num_tokens(x[0].page_content) for x in docs_with_score]
-        template_tokens = llm.get_num_tokens(template)
+        tokens = [llm.get_num_tokens(x) for x in docs_list]
     elif isinstance(tokenizer, FakeTokenizer):
-        tokens = [tokenizer.num_tokens_from_string(x[0].page_content) for x in docs_with_score]
-        template_tokens = tokenizer.num_tokens_from_string(template)
+        tokens = [tokenizer.num_tokens_from_string(x) for x in docs_list]
     elif (hasattr(db, '_embedding_function') and
           hasattr(db._embedding_function, 'client') and
           hasattr(db._embedding_function.client, 'tokenize')):
         # in case model is not our pipeline with HF tokenizer
-        tokens = [db._embedding_function.client.tokenize([x[0].page_content])['input_ids'].shape[1] for x in
-                  docs_with_score]
-        template_tokens = db._embedding_function.client.tokenize([template])['input_ids'].shape[1]
+        tokens = [db._embedding_function.client.tokenize(x)['input_ids'].shape[1] for x in docs_list]
     else:
         # backup method
         if os.getenv('HARD_ASSERTS'):
             assert db_type in ['faiss', 'weaviate']
         # use tiktoken for faiss since embedding called differently
         tokz = FakeTokenizer()
-        tokens = [tokz.num_tokens_from_string(x[0].page_content) for x in docs_with_score]
-        template_tokens = tokz.num_tokens_from_string(template)
+        tokens = [tokz.num_tokens_from_string(x) for x in docs_list]
+    return tokens
+
 
 def get_template(query, iinput,
                  pre_prompt_query, prompt_query,
