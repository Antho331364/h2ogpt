import sys

import fire
import torch
from peft import PeftModel
from transformers import GenerationConfig
import gradio as gr

if torch.cuda.is_available():
    device = "cuda"
else:
    device = "cpu"

try:
    if torch.backends.mps.is_available():
        device = "mps"
except:
    pass

from finetune import get_loaders, example_data_points, generate_prompt, get_githash


def main(
        load_8bit: bool = False,
        load_half: bool = True,
        base_model: str = "EleutherAI/gpt-j-6B",
        tokenizer_base_model: str = None,
        lora_weights: str = "",
        prompt_type: int = 1,
        temperature: float = 0.1,
        top_p: float = 0.75,
        top_k: int = 40,
        num_beams: int = 4,
        llama_type: bool = None,
        debug: bool = False,
):
    assert base_model, (
        "Please specify a --base_model, e.g. --base_model="
    )
<<<<<<< HEAD
    if llama_type is None:
        llama_type = "instruct" in base_model.lower()
=======
    llama_type = llama_type or "llama" in base_model
>>>>>>> 4bbe8ca8
    model_loader, tokenizer_loader = get_loaders(llama_type=llama_type)
    if tokenizer_base_model is None:
        tokenizer_base_model = base_model

    tokenizer = tokenizer_loader.from_pretrained(tokenizer_base_model)
    if device == "cuda":
        # directly to GPU
        if load_8bit:
            model = model_loader.from_pretrained(
                base_model,
                load_in_8bit=load_8bit,
                torch_dtype=torch.float16,
                device_map="auto",
            )
        else:
            model = model_loader.from_pretrained(
                base_model,
                load_in_8bit=load_8bit,
                torch_dtype=torch.float16,
                device_map="auto",
            ).to(device)
        if lora_weights:
            model = PeftModel.from_pretrained(
                model,
                lora_weights,
                torch_dtype=torch.float16,
            )
        if not load_8bit and load_half:
            model.half()
    elif device == "mps":
        model = model_loader.from_pretrained(
            base_model,
            device_map={"": device},
            torch_dtype=torch.float16,
        )
        if lora_weights:
            model = PeftModel.from_pretrained(
                model,
                lora_weights,
                device_map={"": device},
                torch_dtype=torch.float16,
            )
    else:
        model = model_loader.from_pretrained(
            base_model, device_map={"": device}, low_cpu_mem_usage=True
        )
        if lora_weights:
            model = PeftModel.from_pretrained(
                model,
                lora_weights,
                device_map={"": device},
            )

    # unwind broken decapoda-research config
    if llama_type:
        model.config.pad_token_id = tokenizer.pad_token_id = 0  # unk
        model.config.bos_token_id = 1
        model.config.eos_token_id = 2

    if device != "cuda":
        # NOTE: if cuda, already done at once into GPU
        if not load_8bit and load_half:
            model.half()  # seems to fix bugs for some users.

    model.eval()
    if torch.__version__ >= "2" and sys.platform != "win32":
        model = torch.compile(model)

    def evaluate(
            instruction,
            input=None,
            prompt_type_choice=0,
            temperature_choice=0.1,
            top_p_choice=0.75,
            top_k_choice=40,
            num_beams_choice=4,
            max_new_tokens=128,
            do_sample=False,
            **kwargs,
    ):
        data_point = dict(instruction=instruction, input=input)
        prompt, pre_response, terminate_response = generate_prompt(data_point, prompt_type_choice)
        inputs = tokenizer(prompt, return_tensors="pt")
        input_ids = inputs["input_ids"].to(device)
        generation_config = GenerationConfig(
            temperature=temperature_choice,
            top_p=top_p_choice,
            top_k=top_k_choice,
            num_beams=num_beams_choice,
            do_sample=do_sample,
            **kwargs,
        )
        with torch.no_grad():
            outputs = model.generate(
                input_ids=input_ids,
                generation_config=generation_config,
                return_dict_in_generate=True,
                output_scores=True,
                max_new_tokens=max_new_tokens,
                pad_token_id=tokenizer.eos_token_id,
            )
        s = outputs.sequences[0]
        output = tokenizer.decode(s)

        if debug:
            print("prompt: ", prompt, flush=True)
            print("output: ", output, flush=True)

        def clean_response(response):
            meaningless_words = ['<pad>', '</s>', '<|endoftext|>']
            for word in meaningless_words:
                response = response.replace(word, "")
            response = response.strip("\n")
            return response
        output = clean_response(output)
        if prompt_type_choice == -1:
            return output
        else:
            # find first instance of prereponse
            # prompt sometimes has odd characters, that mutate length,
            # so can't go by length alone
            output = output.split(pre_response)[1]
            if terminate_response:
                finds = []
                for term in terminate_response:
                    finds.append(output.find(term))
                finds = [x for x in finds if x >= 0]
                if len(finds) > 0:
                    termi = finds[0]
                    return output[:termi].strip()
                else:
                    return output.strip()
            else:
                return output.strip()

    gr.Interface(
        fn=evaluate,
        inputs=[
            gr.components.Textbox(
                lines=2, label="Instruction", placeholder="Who is smarter, Einstein or Newton?"
            ),
            gr.components.Textbox(lines=2, label="Input", placeholder="none"),
            gr.components.Slider(minimum=-1, maximum=3, value=prompt_type, step=1, label="Prompt Type"),
            gr.components.Slider(minimum=0, maximum=1, value=temperature, label="Temperature"),
            gr.components.Slider(minimum=0, maximum=1, value=top_p, label="Top p"),
            gr.components.Slider(
                minimum=0, maximum=100, step=1, value=top_k, label="Top k"
            ),
            gr.components.Slider(minimum=1, maximum=8, step=1, value=num_beams, label="Beams",
                                 info="Uses more GPU memory/compute"),
            gr.components.Slider(
                minimum=1, maximum=2000, step=1, value=128, label="Max tokens"
            ),
            gr.components.Checkbox(label="Sample", info="Do sample"),
        ],
        outputs=[
            gr.inputs.Textbox(
                lines=5,
                label="Output",
            )
        ],
        title="H2O-LLM",
        description="Model %s Instruct dataset.  "
                    "For more information, visit [the project's website](https://github.com/h2oai/h2o-llm)."
                    "\nCommand: %s\nHash: %s" % (base_model, str(' '.join(sys.argv)), get_githash()),
    ).launch(share=True)


def test_test_prompt(prompt_type=0, data_point=0):
    example_data_point = example_data_points[data_point]
    example_data_point.pop('output', None)
    return generate_prompt(example_data_point, prompt_type)


if __name__ == "__main__":
    print("""
    WORLD_SIZE=4 CUDA_VISIBLE_DEVICES="0,1,2,3" torchrun --nproc_per_node=4 --master_port=1234 generate.py --base_model='EleutherAI/gpt-j-6B' --lora_weights=lora-alpaca_6B
    python generate.py --base_model='EleutherAI/gpt-j-6B' --lora_weights='lora-alpaca_6B'
    python generate.py --base_model='EleutherAI/gpt-neox-20b' --lora_weights='lora-alpaca_20B'
    
    # generate without lora weights, no prompt
    python generate.py --base_model='EleutherAI/gpt-neox-20b' --prompt_type=-1
    python generate.py --base_model='togethercomputer/GPT-NeoXT-Chat-Base-20B' --prompt_type=2

    python generate.py --base_model='togethercomputer/GPT-NeoXT-Chat-Base-20B' --prompt_type=3 --lora_weights='lora_20B_daifaq'
    # OpenChatKit settings:
    python generate.py --base_model='togethercomputer/GPT-NeoXT-Chat-Base-20B' --prompt_type=2 --debug=True --num_beams=1 --temperature=0.6 --top_k=40 --top_p=1.0
    
    """, flush=True)
    fire.Fire(main)<|MERGE_RESOLUTION|>--- conflicted
+++ resolved
@@ -37,12 +37,7 @@
     assert base_model, (
         "Please specify a --base_model, e.g. --base_model="
     )
-<<<<<<< HEAD
-    if llama_type is None:
-        llama_type = "instruct" in base_model.lower()
-=======
     llama_type = llama_type or "llama" in base_model
->>>>>>> 4bbe8ca8
     model_loader, tokenizer_loader = get_loaders(llama_type=llama_type)
     if tokenizer_base_model is None:
         tokenizer_base_model = base_model
