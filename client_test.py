--- conflicted
+++ resolved
@@ -67,12 +67,9 @@
 def get_args(prompt, prompt_type, chat=False, stream_output=False,
              max_new_tokens=50,
              top_k_docs=3,
-<<<<<<< HEAD
              langchain_mode='Disabled',
-             langchain_action=LangChainAction.QUERY.value):
-=======
-             langchain_mode='Disabled', prompt_dict=None):
->>>>>>> c432387e
+             langchain_action=LangChainAction.QUERY.value,
+             prompt_dict=None):
     from collections import OrderedDict
     kwargs = OrderedDict(instruction=prompt if chat else '',  # only for chat=True
                          iinput='',  # only for chat=True
@@ -236,20 +233,14 @@
                            langchain_mode='Disabled', langchain_action=LangChainAction.QUERY.value)
 
 
-<<<<<<< HEAD
-def run_client_chat(prompt, prompt_type, stream_output, max_new_tokens, langchain_mode, langchain_action):
-=======
-def run_client_chat(prompt, prompt_type, stream_output, max_new_tokens, langchain_mode, prompt_dict=None):
->>>>>>> c432387e
+def run_client_chat(prompt, prompt_type, stream_output, max_new_tokens, langchain_mode, langchain_action,
+                    prompt_dict=None):
     client = get_client(serialize=False)
 
     kwargs, args = get_args(prompt, prompt_type, chat=True, stream_output=stream_output,
                             max_new_tokens=max_new_tokens, langchain_mode=langchain_mode,
-<<<<<<< HEAD
-                            langchain_action=langchain_action)
-=======
+                            langchain_action=langchain_action,
                             prompt_dict=prompt_dict)
->>>>>>> c432387e
     return run_client(client, prompt, args, kwargs)
 
 
