"""
Client test.

Run server:

python generate.py  --base_model=h2oai/h2ogpt-oig-oasst1-512-6.9b

NOTE: For private models, add --use-auth_token=True

NOTE: --infer_devices=True (default) must be used for multi-GPU in case see failures with cuda:x cuda:y mismatches.
Currently, this will force model to be on a single GPU.

Then run this client as:

python client_test.py



For HF spaces:

HOST="https://h2oai-h2ogpt-chatbot.hf.space" python client_test.py

Result:

Loaded as API: https://h2oai-h2ogpt-chatbot.hf.space ✔
{'instruction_nochat': 'Who are you?', 'iinput_nochat': '', 'response': 'I am h2oGPT, a large language model developed by LAION.'}


For demo:

HOST="https://gpt.h2o.ai" python client_test.py

Result:

Loaded as API: https://gpt.h2o.ai ✔
{'instruction_nochat': 'Who are you?', 'iinput_nochat': '', 'response': 'I am h2oGPT, a chatbot created by LAION.'}

"""
import time

debug = False

import os
os.environ['HF_HUB_DISABLE_TELEMETRY'] = '1'


def get_client(serialize=True):
    from gradio_client import Client

    client = Client(os.getenv('HOST', "http://localhost:7860"), serialize=serialize)
    if debug:
        print(client.view_api(all_endpoints=True))
    return client


def get_args(prompt, prompt_type, chat=False):
    from collections import OrderedDict
    kwargs = OrderedDict(instruction=prompt if chat else '',  # only for chat=True
                         iinput='',  # only for chat=True
                         context='',
                         # streaming output is supported, loops over and outputs each generation in streaming mode
                         # but leave stream_output=False for simple input/output mode
                         stream_output=False,
                         prompt_type=prompt_type,
                         temperature=0.1,
                         top_p=0.75,
                         top_k=40,
                         num_beams=1,
                         max_new_tokens=50,
                         min_new_tokens=0,
                         early_stopping=False,
                         max_time=20,
                         repetition_penalty=1.0,
                         num_return_sequences=1,
                         do_sample=True,
                         chat=chat,
                         instruction_nochat=prompt if not chat else '',
                         iinput_nochat='',  # only for chat=False
                         )
    if chat:
        # add chatbot output on end.  Assumes serialize=False
        kwargs.update(dict(chatbot=[['', None]]))

    return kwargs, list(kwargs.values())


def test_client_basic():
<<<<<<< HEAD
    return run_client_nochat(prompt='Who are you?', prompt_type='human_bot')


def run_client_nochat(prompt, prompt_type):
    kwargs, args = get_args(prompt, prompt_type, chat=False)

=======
    return run_client_basic(instruction_nochat='Who are you?', prompt_type='human_bot')


def run_client_basic(instruction_nochat, prompt_type):
    instruction = ''  # only for chat=True
    iinput = ''  # only for chat=True
    context = ''
    # streaming output is supported, loops over and outputs each generation in streaming mode
    # but leave stream_output=False for simple input/output mode
    stream_output = False
    temperature = 0.1
    top_p = 0.75
    top_k = 40
    num_beams = 1
    max_new_tokens = 50
    min_new_tokens = 0
    early_stopping = False
    max_time = 20
    repetition_penalty = 1.0
    num_return_sequences = 1
    do_sample = True
    # only these 2 below used if pass chat=False
    chat = False
    iinput_nochat = ''
    langchain_mode = 'Disabled'

    args = [instruction,
            iinput,
            context,
            stream_output,
            prompt_type,
            temperature,
            top_p,
            top_k,
            num_beams,
            max_new_tokens,
            min_new_tokens,
            early_stopping,
            max_time,
            repetition_penalty,
            num_return_sequences,
            do_sample,
            chat,
            instruction_nochat,
            iinput_nochat,
            langchain_mode,
            ]
>>>>>>> cc9d9d91
    api_name = '/submit_nochat'
    client = get_client(serialize=True)
    res = client.predict(
        *tuple(args),
        api_name=api_name,
    )
    res_dict = dict(prompt=kwargs['instruction_nochat'], iinput=kwargs['iinput_nochat'],
                    response=md_to_text(res))
    print(res_dict)
    return res_dict


def test_client_chat():
    return run_client_chat(prompt='Who are you?', prompt_type='human_bot')


def run_client_chat(prompt, prompt_type):
    kwargs, args = get_args(prompt, prompt_type, chat=True)

    api_name = '/instruction'
    client = get_client(serialize=False)
    if not kwargs['stream_output']:
        for res in client.predict(
                *tuple(args),
                api_name=api_name,
        ):
            print(res)
        res = client.predict(*tuple(args), api_name='/instruction_bot')
        print(md_to_text(res))
    else:
        print("streaming instruction_bot", flush=True)
        job = client.submit(*tuple(args), api_name='/instruction_bot')
        while not job.done():
            outputs_list = job.communicator.job.outputs
            if outputs_list:
                res = job.communicator.job.outputs[-1]
                print(md_to_text(res))
            time.sleep(0.1)
        print(job.outputs())


import markdown  # pip install markdown
from bs4 import BeautifulSoup  # pip install beautifulsoup4


def md_to_text(md):
    assert md is not None, "Markdown is None"
    html = markdown.markdown(md)
    soup = BeautifulSoup(html, features='html.parser')
    return soup.get_text()


if __name__ == '__main__':
    test_client_basic()<|MERGE_RESOLUTION|>--- conflicted
+++ resolved
@@ -76,6 +76,7 @@
                          chat=chat,
                          instruction_nochat=prompt if not chat else '',
                          iinput_nochat='',  # only for chat=False
+                         langchain_mode='Disabled',
                          )
     if chat:
         # add chatbot output on end.  Assumes serialize=False
@@ -85,62 +86,12 @@
 
 
 def test_client_basic():
-<<<<<<< HEAD
     return run_client_nochat(prompt='Who are you?', prompt_type='human_bot')
 
 
 def run_client_nochat(prompt, prompt_type):
     kwargs, args = get_args(prompt, prompt_type, chat=False)
 
-=======
-    return run_client_basic(instruction_nochat='Who are you?', prompt_type='human_bot')
-
-
-def run_client_basic(instruction_nochat, prompt_type):
-    instruction = ''  # only for chat=True
-    iinput = ''  # only for chat=True
-    context = ''
-    # streaming output is supported, loops over and outputs each generation in streaming mode
-    # but leave stream_output=False for simple input/output mode
-    stream_output = False
-    temperature = 0.1
-    top_p = 0.75
-    top_k = 40
-    num_beams = 1
-    max_new_tokens = 50
-    min_new_tokens = 0
-    early_stopping = False
-    max_time = 20
-    repetition_penalty = 1.0
-    num_return_sequences = 1
-    do_sample = True
-    # only these 2 below used if pass chat=False
-    chat = False
-    iinput_nochat = ''
-    langchain_mode = 'Disabled'
-
-    args = [instruction,
-            iinput,
-            context,
-            stream_output,
-            prompt_type,
-            temperature,
-            top_p,
-            top_k,
-            num_beams,
-            max_new_tokens,
-            min_new_tokens,
-            early_stopping,
-            max_time,
-            repetition_penalty,
-            num_return_sequences,
-            do_sample,
-            chat,
-            instruction_nochat,
-            iinput_nochat,
-            langchain_mode,
-            ]
->>>>>>> cc9d9d91
     api_name = '/submit_nochat'
     client = get_client(serialize=True)
     res = client.predict(
@@ -160,16 +111,16 @@
 def run_client_chat(prompt, prompt_type):
     kwargs, args = get_args(prompt, prompt_type, chat=True)
 
-    api_name = '/instruction'
     client = get_client(serialize=False)
     if not kwargs['stream_output']:
-        for res in client.predict(
-                *tuple(args),
-                api_name=api_name,
-        ):
-            print(res)
+        res = client.predict(*tuple(args), api_name='/instruction')
+        args[-1] += [res[-1]]
         res = client.predict(*tuple(args), api_name='/instruction_bot')
-        print(md_to_text(res))
+        res_dict = kwargs
+        res_dict['prompt'] = prompt
+        res_dict['response'] = res[0][-1][1]
+        print(md_to_text(res_dict['response']))
+        return res_dict
     else:
         print("streaming instruction_bot", flush=True)
         job = client.submit(*tuple(args), api_name='/instruction_bot')
