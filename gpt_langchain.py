--- conflicted
+++ resolved
@@ -21,11 +21,7 @@
 
 from prompter import non_hf_types
 from utils import wrapped_partial, EThread, import_matplotlib, sanitize_filename, makedirs, get_url, flatten_list, \
-<<<<<<< HEAD
-    get_device, ProgressParallel, hash_file
-=======
-    get_device, ProgressParallel, remove
->>>>>>> ce13cfc7
+    get_device, ProgressParallel, remove, hash_file
 
 import_matplotlib()
 
@@ -92,11 +88,6 @@
     return db
 
 
-<<<<<<< HEAD
-def add_to_db(db, sources, db_type='faiss',
-              avoid_dup_by_file=True,
-              avoid_dup_by_content=True):
-=======
 def _get_unique_sources_in_weaviate(db):
     batch_size = 100
     id_source_list = []
@@ -111,24 +102,21 @@
     return unique_sources
 
 
-def add_to_db(db, sources, db_type='faiss', avoid_dup=True):
->>>>>>> ce13cfc7
+def add_to_db(db, sources, db_type='faiss',
+              avoid_dup_by_file=True,
+              avoid_dup_by_content=True):
     if not sources:
         return db, 0
     if db_type == 'faiss':
         db.add_documents(sources)
-<<<<<<< HEAD
         num_new_sources = len(sources)
-=======
     elif db_type == 'weaviate':
-        if avoid_dup:
+        if avoid_dup_by_file:
             unique_sources = _get_unique_sources_in_weaviate(db)
             sources = [x for x in sources if x.metadata['source'] not in unique_sources]
         if len(sources) == 0:
             return db
         db.add_documents(documents=sources)
-
->>>>>>> ce13cfc7
     elif db_type == 'chroma':
         collection = db.get()
         metadata_files = set([x['source'] for x in collection['metadatas']])
@@ -903,11 +891,7 @@
         from chromadb.config import Settings
         client_settings = Settings(anonymized_telemetry=False,
                                    chroma_db_impl="duckdb+parquet",
-<<<<<<< HEAD
                                    persist_directory=persist_directory)
-=======
-                                   persist_directory=persist_directory, )
->>>>>>> ce13cfc7
         db = Chroma(persist_directory=persist_directory, embedding_function=embedding,
                     collection_name=langchain_mode.replace(' ', '_'),
                     client_settings=client_settings)
@@ -954,20 +938,14 @@
                                    chroma_db_impl="duckdb+parquet",
                                    persist_directory=persist_directory)
         db = Chroma(persist_directory=persist_directory, embedding_function=embedding,
-<<<<<<< HEAD
                     collection_name=langchain_mode.replace(' ', '_'),
                     client_settings=client_settings)
     sources = []
-    if not db or \
+    if not db and langchain_mode not in ['MyData'] or \
             (add_to_userdata_db_if_exists or add_new_files_to_userdata_db_if_exists) and \
             langchain_mode in ['UserData']:
+        # Should not make MyData db this way, why avoided, only upload from UI
         assert langchain_mode not in ['MyData'], "Should not make MyData db this way"
-=======
-                    collection_name=langchain_mode.replace(' ', '_'))
-    elif not db and langchain_mode not in ['MyData']:
-        # Should not make MyData db this way, why avoided, only upload from UI
-        sources = []
->>>>>>> ce13cfc7
         if verbose:
             if add_to_userdata_db_if_exists:
                 print("Checking if changed or new sources, and generating them", flush=True)
