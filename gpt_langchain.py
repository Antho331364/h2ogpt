--- conflicted
+++ resolved
@@ -2089,26 +2089,8 @@
         if cmd == DocumentChoices.Just_LLM.name:
             docs = []
             scores = []
-<<<<<<< HEAD
         elif cmd == DocumentChoices.Only_All_Sources.name or query in [None, '', '\n']:
-            from langchain.vectorstores import FAISS
-            if isinstance(db, Chroma):
-                db_get = db._collection.get(where=filter_kwargs.get('filter'))
-                db_metadatas = db_get['metadatas']
-                db_documents = db_get['documents']
-            elif isinstance(db, FAISS):
-                import itertools
-                db_metadatas = get_metadatas(db)
-                # FIXME: FAISS has no filter
-                # slice dict first
-                db_documents = list(dict(itertools.islice(db.docstore._dict.items(), top_k_docs)).values())
-            else:
-                db_metadatas = get_metadatas(db)
-                db_documents = get_documents(db)
-=======
-        elif cmd == DocumentChoices.Only_All_Sources.name:
             db_documents, db_metadatas = get_docs_and_meta(db, top_k_docs, filter_kwargs=filter_kwargs)
->>>>>>> c432387e
             # similar to langchain's chroma's _results_to_docs_and_scores
             docs_with_score = [(Document(page_content=result[0], metadata=result[1] or {}), 0)
                                for result in zip(db_documents, db_metadatas)]
