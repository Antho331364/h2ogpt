import os
import subprocess
import time
from datetime import datetime

import pytest

from client_test import run_client_many
from enums import PromptType, LangChainAction
from tests.test_langchain_units import have_openai_key
from tests.utils import wrap_test_forked


@pytest.mark.parametrize("base_model",
                         ['h2oai/h2ogpt-oig-oasst1-512-6_9b',
                          'h2oai/h2ogpt-gm-oasst1-en-2048-falcon-7b-v2',
                          'llama', 'gptj']
                         )
@pytest.mark.parametrize("force_langchain_evaluate", [False, True])
@pytest.mark.parametrize("do_langchain", [False, True])
@wrap_test_forked
def test_gradio_inference_server(base_model, force_langchain_evaluate, do_langchain,
                                 prompt='Who are you?', stream_output=False, max_new_tokens=256,
                                 langchain_mode='Disabled', langchain_action=LangChainAction.QUERY.value,
                                 user_path=None,
                                 visible_langchain_modes=['UserData', 'MyData'],
                                 reverse_docs=True):
    if force_langchain_evaluate:
        langchain_mode = 'MyData'
    if do_langchain:
        langchain_mode = 'UserData'
        from tests.utils import make_user_path_test
        user_path = make_user_path_test()
        # from gpt_langchain import get_some_dbs_from_hf
        # get_some_dbs_from_hf()

    if base_model in ['h2oai/h2ogpt-oig-oasst1-512-6_9b', 'h2oai/h2ogpt-oasst1-512-12b']:
        prompt_type = PromptType.human_bot.name
    elif base_model in ['h2oai/h2ogpt-gm-oasst1-en-2048-falcon-7b-v2']:
        prompt_type = PromptType.prompt_answer.name
    elif base_model in ['llama']:
        prompt_type = PromptType.wizard2.name
    elif base_model in ['gptj']:
        prompt_type = PromptType.gptj.name
    else:
        raise NotImplementedError(base_model)

    main_kwargs = dict(base_model=base_model, prompt_type=prompt_type, chat=True,
                       stream_output=stream_output, gradio=True, num_beams=1, block_gradio_exit=False,
                       max_new_tokens=max_new_tokens,
                       langchain_mode=langchain_mode, langchain_action=langchain_action,
                       user_path=user_path,
                       visible_langchain_modes=visible_langchain_modes,
                       reverse_docs=reverse_docs,
                       force_langchain_evaluate=force_langchain_evaluate)

    # inference server
    inf_port = os.environ['GRADIO_SERVER_PORT'] = "7860"
    from generate import main
    main(**main_kwargs)

    # server that consumes inference server
    client_port = os.environ['GRADIO_SERVER_PORT'] = "7861"
    from generate import main
    main(**main_kwargs, inference_server='http://127.0.0.1:%s' % inf_port)

    # client test to server that only consumes inference server
    from client_test import run_client_chat
    os.environ['HOST'] = "http://127.0.0.1:%s" % client_port
    res_dict, client = run_client_chat(prompt=prompt, prompt_type=prompt_type, stream_output=stream_output,
                                       max_new_tokens=max_new_tokens, langchain_mode=langchain_mode,
                                       langchain_action=langchain_action)
    assert res_dict['prompt'] == prompt
    assert res_dict['iinput'] == ''

    # will use HOST from above
    ret1, ret2, ret3, ret4, ret5, ret6, ret7 = run_client_many(prompt_type=None)  # client shouldn't have to specify
    if base_model == 'h2oai/h2ogpt-oig-oasst1-512-6_9b':
        assert 'h2oGPT' in ret1['response']
        assert 'Birds' in ret2['response']
        assert 'Birds' in ret3['response']
        assert 'h2oGPT' in ret4['response']
        assert 'h2oGPT' in ret5['response']
        assert 'h2oGPT' in ret6['response']
        assert 'h2oGPT' in ret7['response']
    elif base_model == 'h2oai/h2ogpt-gm-oasst1-en-2048-falcon-7b-v2':
        assert 'I am a language model trained' in ret1['response'] or \
               'I am an AI language model developed by' in ret1['response'] or \
               'I am a chatbot.' in ret1['response'] or \
               'a chat-based assistant that can answer questions' in ret1['response'] or \
               'I am an AI language model' in ret1['response'] or \
               'I am an AI assistant.' in ret1['response']
        assert 'Once upon a time' in ret2['response']
        assert 'Once upon a time' in ret3['response']
        assert 'I am a language model trained' in ret4['response'] or 'I am an AI language model developed by' in \
               ret4['response'] or 'I am a chatbot.' in ret4['response'] or \
               'a chat-based assistant that can answer questions' in ret4['response'] or \
               'I am an AI language model' in ret4['response'] or \
               'I am an AI assistant.' in ret4['response']
        assert 'I am a language model trained' in ret5['response'] or 'I am an AI language model developed by' in \
               ret5['response'] or 'I am a chatbot.' in ret5['response'] or \
               'a chat-based assistant that can answer questions' in ret5['response'] or \
               'I am an AI language model' in ret5['response'] or \
               'I am an AI assistant.' in ret5['response']
        assert 'I am a language model trained' in ret6['response'] or 'I am an AI language model developed by' in \
               ret6['response'] or 'I am a chatbot.' in ret6['response'] or \
               'a chat-based assistant that can answer questions' in ret6['response'] or \
               'I am an AI language model' in ret6['response'] or \
               'I am an AI assistant.' in ret6['response']
        assert 'I am a language model trained' in ret7['response'] or 'I am an AI language model developed by' in \
               ret7['response'] or 'I am a chatbot.' in ret7['response'] or \
               'a chat-based assistant that can answer questions' in ret7['response'] or \
               'I am an AI language model' in ret7['response'] or \
               'I am an AI assistant.' in ret7['response']
    elif base_model == 'llama':
        assert 'I am a bot.' in ret1['response'] or 'can I assist you today?' in ret1['response']
        assert 'Birds' in ret2['response'] or 'Once upon a time' in ret2['response']
        assert 'Birds' in ret3['response'] or 'Once upon a time' in ret3['response']
        assert 'I am a bot.' in ret4['response'] or 'can I assist you today?' in ret4['response']
        assert 'I am a bot.' in ret5['response'] or 'can I assist you today?' in ret5['response']
        assert 'I am a bot.' in ret6['response'] or 'can I assist you today?' in ret6['response']
        assert 'I am a bot.' in ret7['response'] or 'can I assist you today?' in ret7['response']
    elif base_model == 'gptj':
        assert 'I am a bot.' in ret1['response'] or 'can I assist you today?' in ret1[
            'response'] or 'a student at' in ret1['response'] or 'am a person who' in ret1['response'] or 'I am' in \
               ret1['response'] or "I'm a student at" in ret1['response']
        assert 'Birds' in ret2['response'] or 'Once upon a time' in ret2['response']
        assert 'Birds' in ret3['response'] or 'Once upon a time' in ret3['response']
        assert 'I am a bot.' in ret4['response'] or 'can I assist you today?' in ret4[
            'response'] or 'a student at' in ret4['response'] or 'am a person who' in ret4['response'] or 'I am' in \
               ret4['response'] or "I'm a student at" in ret4['response']
        assert 'I am a bot.' in ret5['response'] or 'can I assist you today?' in ret5[
            'response'] or 'a student at' in ret5['response'] or 'am a person who' in ret5['response'] or 'I am' in \
               ret5['response'] or "I'm a student at" in ret5['response']
        assert 'I am a bot.' in ret6['response'] or 'can I assist you today?' in ret6[
            'response'] or 'a student at' in ret6['response'] or 'am a person who' in ret6['response'] or 'I am' in \
               ret6['response'] or "I'm a student at" in ret6['response']
        assert 'I am a bot.' in ret7['response'] or 'can I assist you today?' in ret7[
            'response'] or 'a student at' in ret7['response'] or 'am a person who' in ret7['response'] or 'I am' in \
               ret7['response'] or "I'm a student at" in ret7['response']
    print("DONE", flush=True)


def run_docker(inf_port, base_model):
    datetime_str = str(datetime.now()).replace(" ", "_").replace(":", "_")
    msg = "Starting HF inference %s..." % datetime_str
    print(msg, flush=True)
    home_dir = os.path.expanduser('~')
    data_dir = '%s/.cache/huggingface/hub/' % home_dir
    cmd = ["docker"] + ['run',
                        '--gpus', 'device=0',
                        '--shm-size', '1g',
                        '-e', 'TRANSFORMERS_CACHE="/.cache/"',
                        '-p', '%s:80' % inf_port,
                        '-v', '%s/.cache:/.cache/' % home_dir,
                        '-v', '%s:/data' % data_dir,
                        'ghcr.io/huggingface/text-generation-inference:0.8.2',
                        '--model-id', base_model,
                        '--max-input-length', '2048',
                        '--max-total-tokens', '4096',
                        '--max-stop-sequences', '6',
                        ]
    print(cmd, flush=True)
    p = subprocess.Popen(cmd,
                         stdout=None, stderr=subprocess.STDOUT,
                         )
    print("Done starting autoviz server", flush=True)
    return p.pid


@pytest.mark.parametrize("base_model",
                         # FIXME: Can't get 6.9 or 12b (quantized or not) to work on home system, so do falcon only for now
                         # ['h2oai/h2ogpt-oig-oasst1-512-6_9b', 'h2oai/h2ogpt-gm-oasst1-en-2048-falcon-7b-v2']
                         ['h2oai/h2ogpt-gm-oasst1-en-2048-falcon-7b-v2']
                         )
@pytest.mark.parametrize("force_langchain_evaluate", [False, True])
@pytest.mark.parametrize("do_langchain", [False, True])
@pytest.mark.parametrize("pass_prompt_type", [False, True, 'custom'])
@pytest.mark.parametrize("do_model_lock", [False, True])
@wrap_test_forked
def test_hf_inference_server(base_model, force_langchain_evaluate, do_langchain, pass_prompt_type, do_model_lock,
                             prompt='Who are you?', stream_output=False, max_new_tokens=256,
                             langchain_mode='Disabled', langchain_action=LangChainAction.QUERY.value,
                             user_path=None,
                             visible_langchain_modes=['UserData', 'MyData'],
                             reverse_docs=True):
    # HF inference server
    inf_port = "6112"
    inference_server = 'http://127.0.0.1:%s' % inf_port
    inf_pid = run_docker(inf_port, base_model)
    time.sleep(60)

    if force_langchain_evaluate:
        langchain_mode = 'MyData'
    if do_langchain:
        langchain_mode = 'UserData'
        from tests.utils import make_user_path_test
        user_path = make_user_path_test()
        # from gpt_langchain import get_some_dbs_from_hf
        # get_some_dbs_from_hf()

    if base_model in ['h2oai/h2ogpt-oig-oasst1-512-6_9b', 'h2oai/h2ogpt-oasst1-512-12b']:
        prompt_type = PromptType.human_bot.name
    else:
        prompt_type = PromptType.prompt_answer.name
    if isinstance(pass_prompt_type, str):
        prompt_type = 'custom'
        prompt_dict = """{'promptA': None, 'promptB': None, 'PreInstruct': None, 'PreInput': None, 'PreResponse': None, 'terminate_response': [], 'chat_sep': '', 'chat_turn_sep': '', 'humanstr': None, 'botstr': None, 'generates_leading_space': False}"""
    else:
        prompt_dict = None
        if not pass_prompt_type:
            prompt_type = None
    if do_model_lock:
        model_lock = [{'inference_server': inference_server, 'base_model': base_model}]
        base_model = None
        inference_server = None
    else:
        model_lock = None
    main_kwargs = dict(base_model=base_model,
                       prompt_type=prompt_type,
                       prompt_dict=prompt_dict,
                       chat=True,
                       stream_output=stream_output, gradio=True, num_beams=1, block_gradio_exit=False,
                       max_new_tokens=max_new_tokens,
                       langchain_mode=langchain_mode,
                       langchain_action=langchain_action,
                       user_path=user_path,
                       visible_langchain_modes=visible_langchain_modes,
                       reverse_docs=reverse_docs,
                       force_langchain_evaluate=force_langchain_evaluate,
                       inference_server=inference_server,
                       model_lock=model_lock)

    try:
        # server that consumes inference server
        client_port = os.environ['GRADIO_SERVER_PORT'] = "7861"
        from generate import main
        main(**main_kwargs)

        # client test to server that only consumes inference server
        from client_test import run_client_chat
        os.environ['HOST'] = "http://127.0.0.1:%s" % client_port
<<<<<<< HEAD
        res_dict, client = run_client_chat(prompt=prompt, prompt_type=prompt_type, stream_output=stream_output,
                                           max_new_tokens=max_new_tokens, langchain_mode=langchain_mode,
                                           langchain_action=langchain_action)
=======
        res_dict, client = run_client_chat(prompt=prompt, prompt_type=prompt_type,
                                           stream_output=stream_output,
                                           max_new_tokens=max_new_tokens, langchain_mode=langchain_mode,
                                           prompt_dict=prompt_dict)
>>>>>>> c432387e
        assert res_dict['prompt'] == prompt
        assert res_dict['iinput'] == ''

        # will use HOST from above
        ret1, ret2, ret3, ret4, ret5, ret6, ret7 = run_client_many(prompt_type=None)  # client shouldn't have to specify
        # here docker started with falcon before personalization

        if isinstance(pass_prompt_type, str):
            assert 'year old student from the' in ret1['response'] or 'I am a person who is asking you a question' in \
                   ret1['response']
            assert 'bird' in ret2['response']
            assert 'bird' in ret3['response']
            assert 'year old student from the' in ret4['response'] or 'I am a person who is asking you a question' in \
                   ret4['response']
            assert 'year old student from the' in ret5['response'] or 'I am a person who is asking you a question' in \
                   ret5['response']
            assert 'year old student from the' in ret6['response'] or 'I am a person who is asking you a question' in \
                   ret6['response']
            assert 'year old student from the' in ret7['response'] or 'I am a person who is asking you a question' in \
                   ret7['response']
        elif base_model == 'h2oai/h2ogpt-oig-oasst1-512-6_9b':
            assert 'h2oGPT' in ret1['response']
            assert 'Birds' in ret2['response']
            assert 'Birds' in ret3['response']
            assert 'h2oGPT' in ret4['response']
            assert 'h2oGPT' in ret5['response']
            assert 'h2oGPT' in ret6['response']
            assert 'h2oGPT' in ret7['response']
        else:
            assert 'I am a language model trained' in ret1['response'] or 'I am an AI language model developed by' in \
                   ret1['response'] or 'a chat-based assistant' in ret1['response'] or 'am a student' in ret1[
                       'response']
            assert 'Once upon a time' in ret2['response']
            assert 'Once upon a time' in ret3['response']
            assert 'I am a language model trained' in ret4['response'] or 'I am an AI language model developed by' in \
                   ret4['response'] or 'a chat-based assistant' in ret4['response'] or 'am a student' in ret4[
                       'response']
            assert 'I am a language model trained' in ret5['response'] or 'I am an AI language model developed by' in \
                   ret5['response'] or 'a chat-based assistant' in ret5['response'] or 'am a student' in ret5[
                       'response']
            assert 'I am a language model trained' in ret6['response'] or 'I am an AI language model developed by' in \
                   ret6['response'] or 'a chat-based assistant' in ret6['response'] or 'am a student' in ret6[
                       'response']
            assert 'I am a language model trained' in ret7['response'] or 'I am an AI language model developed by' in \
                   ret7['response'] or 'a chat-based assistant' in ret7['response'] or 'am a student' in ret7[
                       'response']
        print("DONE", flush=True)
    finally:
        # take down docker server
        import signal
        try:
            os.kill(inf_pid, signal.SIGTERM)
            os.kill(inf_pid, signal.SIGKILL)
        except:
            pass

        os.system("docker ps | grep text-generation-inference | awk '{print $1}' | xargs docker stop ")


@pytest.mark.skipif(not have_openai_key, reason="requires OpenAI key to run")
@pytest.mark.parametrize("force_langchain_evaluate", [False, True])
@wrap_test_forked
def test_openai_inference_server(force_langchain_evaluate,
                                 prompt='Who are you?', stream_output=False, max_new_tokens=256,
                                 base_model='gpt-3.5-turbo',
                                 langchain_mode='Disabled',
                                 langchain_action=LangChainAction.QUERY.value,
                                 user_path=None,
                                 visible_langchain_modes=['UserData', 'MyData'],
                                 reverse_docs=True):
    if force_langchain_evaluate:
        langchain_mode = 'MyData'

    main_kwargs = dict(base_model=base_model, chat=True,
                       stream_output=stream_output, gradio=True, num_beams=1, block_gradio_exit=False,
                       max_new_tokens=max_new_tokens,
                       langchain_mode=langchain_mode,
                       langchain_action=langchain_action,
                       user_path=user_path,
                       visible_langchain_modes=visible_langchain_modes,
                       reverse_docs=reverse_docs)

    # server that consumes inference server
    client_port = os.environ['GRADIO_SERVER_PORT'] = "7861"
    from generate import main
    main(**main_kwargs, inference_server='openai_chat')

    # client test to server that only consumes inference server
    from client_test import run_client_chat
    os.environ['HOST'] = "http://127.0.0.1:%s" % client_port
    res_dict, client = run_client_chat(prompt=prompt, prompt_type='openai_chat', stream_output=stream_output,
                                       max_new_tokens=max_new_tokens, langchain_mode=langchain_mode,
                                       langchain_action=langchain_action)
    assert res_dict['prompt'] == prompt
    assert res_dict['iinput'] == ''

    # will use HOST from above
    ret1, ret2, ret3, ret4, ret5, ret6, ret7 = run_client_many(prompt_type=None)  # client shouldn't have to specify
    assert 'I am an AI language model' in ret1['response']
    assert 'Once upon a time, in a far-off land,' in ret2['response'] or 'Once upon a time' in ret2['response']
    assert 'Once upon a time, in a far-off land,' in ret3['response'] or 'Once upon a time' in ret3['response']
    assert 'I am an AI language model' in ret4['response']
    assert 'I am an AI language model' in ret5['response']
    assert 'I am an AI language model' in ret6['response']
    assert 'I am an AI language model' in ret7['response']
    print("DONE", flush=True)<|MERGE_RESOLUTION|>--- conflicted
+++ resolved
@@ -240,16 +240,11 @@
         # client test to server that only consumes inference server
         from client_test import run_client_chat
         os.environ['HOST'] = "http://127.0.0.1:%s" % client_port
-<<<<<<< HEAD
-        res_dict, client = run_client_chat(prompt=prompt, prompt_type=prompt_type, stream_output=stream_output,
-                                           max_new_tokens=max_new_tokens, langchain_mode=langchain_mode,
-                                           langchain_action=langchain_action)
-=======
         res_dict, client = run_client_chat(prompt=prompt, prompt_type=prompt_type,
                                            stream_output=stream_output,
                                            max_new_tokens=max_new_tokens, langchain_mode=langchain_mode,
+                                           langchain_action=langchain_action,
                                            prompt_dict=prompt_dict)
->>>>>>> c432387e
         assert res_dict['prompt'] == prompt
         assert res_dict['iinput'] == ''
 
