from enum import Enum


class PromptType(Enum):
    custom = -1
    plain = 0
    instruct = 1
    quality = 2
    human_bot = 3
    dai_faq = 4
    summarize = 5
    simple_instruct = 6
    instruct_vicuna = 7
    instruct_with_end = 8
    human_bot_orig = 9
    prompt_answer = 10
    open_assistant = 11
    wizard_lm = 12
    wizard_mega = 13
    instruct_vicuna2 = 14
    instruct_vicuna3 = 15
    wizard2 = 16
    wizard3 = 17
    instruct_simple = 18
<<<<<<< HEAD
    openai = 19
    openai_chat = 20
=======
    wizard_vicuna = 19
>>>>>>> fe9f493e


class DocumentChoices(Enum):
    All_Relevant = 0
    All_Relevant_Only_Sources = 1
    Only_All_Sources = 2
    Just_LLM = 3


class LangChainMode(Enum):
    """LangChain mode"""

    DISABLED = "Disabled"
    CHAT_LLM = "ChatLLM"
    LLM = "LLM"
    ALL = "All"
    WIKI = "wiki"
    WIKI_FULL = "wiki_full"
    USER_DATA = "UserData"
    MY_DATA = "MyData"
    GITHUB_H2OGPT = "github h2oGPT"
    H2O_DAI_DOCS = "DriverlessAI docs"


no_server_str = no_lora_str = no_model_str = '[None/Remove]'


# from site-packages/langchain/llms/openai.py, but needed since ChatOpenAI doesn't have this information
model_token_mapping = {
    "gpt-4": 8192,
    "gpt-4-0314": 8192,
    "gpt-4-32k": 32768,
    "gpt-4-32k-0314": 32768,
    "gpt-3.5-turbo": 4096,
    "gpt-3.5-turbo-16k": 16*1024,
    "gpt-3.5-turbo-0301": 4096,
    "text-ada-001": 2049,
    "ada": 2049,
    "text-babbage-001": 2040,
    "babbage": 2049,
    "text-curie-001": 2049,
    "curie": 2049,
    "davinci": 2049,
    "text-davinci-003": 4097,
    "text-davinci-002": 4097,
    "code-davinci-002": 8001,
    "code-davinci-001": 8001,
    "code-cushman-002": 2048,
    "code-cushman-001": 2048,
}<|MERGE_RESOLUTION|>--- conflicted
+++ resolved
@@ -22,12 +22,9 @@
     wizard2 = 16
     wizard3 = 17
     instruct_simple = 18
-<<<<<<< HEAD
-    openai = 19
-    openai_chat = 20
-=======
     wizard_vicuna = 19
->>>>>>> fe9f493e
+    openai = 20
+    openai_chat = 21
 
 
 class DocumentChoices(Enum):
